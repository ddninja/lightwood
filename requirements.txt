--- conflicted
+++ resolved
@@ -13,11 +13,7 @@
 psutil >=5.7.0
 setuptools >=21.2.1
 wheel >=0.32.2
-<<<<<<< HEAD
-scikit-learn >=1.0.0,<=1.0.2
-=======
 scikit-learn >=1.0.0, <=1.0.2
->>>>>>> 7ae3040e
 dataclasses_json >=0.5.4
 autopep8 >=1.5.7
 dill ==0.3.4
