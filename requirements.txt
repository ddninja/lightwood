--- conflicted
+++ resolved
@@ -1,13 +1,7 @@
-<<<<<<< HEAD
-type_infer >= 0.0.6
-dataprep_ml >= 0.0.6
+type_infer ==0.0.9
+dataprep_ml ==0.0.8
+mindsdb-evaluator ==0.0.5
 numpy
-=======
-type_infer >= 0.0.6,<=0.0.9
-dataprep_ml >= 0.0.6,<=0.0.7
-mindsdb-evaluator >= 0.0.3,<=0.0.4
-numpy >=1.18.0,<=1.22.0
->>>>>>> 11fd21a5
 nltk >=3,<3.6
 python-dateutil >=2.8.1
 pandas >=1.1.5
