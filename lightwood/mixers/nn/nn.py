import copy
import logging
import random
import time

import torch
from torch.utils.data import DataLoader
import numpy as np
import gc
import operator

from lightwood.mixers.helpers.default_net import DefaultNet
from lightwood.mixers.helpers.selfaware import SelfAware
from lightwood.mixers.helpers.transformer import Transformer
from lightwood.mixers.helpers.ranger import Ranger
from lightwood.mixers.helpers.quantile_loss import QuantileLoss
from lightwood.mixers.helpers.transform_corss_entropy_loss import TransformCrossEntropyLoss
from lightwood.config.config import CONFIG
from lightwood.constants.lightwood import COLUMN_DATA_TYPES


class NnMixer:
    def __init__(self, dynamic_parameters, config=None):
        self.config = config
        self.out_types = None
        self.net = None
        self.selfaware_net = None
        self.optimizer = None
        self.selfaware_optimizer = None
        self.input_column_names = None
        self.output_column_names = None
        self.transformer = None
        self.encoders = None
        self.optimizer_class = None
        self.optimizer_args = None
        self.criterion_arr = None
        self.unreduced_criterion_arr = None

        self.batch_size = 200
        self.epochs = 120000

        self.nn_class = DefaultNet
        self.dynamic_parameters = dynamic_parameters
        self.awareness_criterion = None
        self.awareness_scale_factor = 1/10  # scales self-aware total loss contribution
        self.selfaware_lr_factor = 1/2      # scales self-aware learning rate compared to mixer
        self.start_selfaware_training = False
        self.stop_selfaware_training = False
        self.is_selfaware = False

        self.max_confidence_per_output = []
        self.monitor = None
        self.quantiles = [0.5,  0.2,0.8,  0.1,0.9,  0.05,0.95,  0.02,0.98,  0.005,0.995]
        self.quantiles_pair = [9,10]
        self.map_mean_sc_qi = None

        for k in CONFIG.MONITORING:
            if CONFIG.MONITORING[k]:
                from lightwood.mixers.helpers.debugging import TrainingMonitor
                self.monitor = TrainingMonitor()
                break

        self.total_iterations = 0

        self._nonpersistent = {
            'sampler': None
        }

    def build_confidence_normalization_data(self, ds, subset_id=None):
        """
        :param ds:
        :return:
        """
        self.net = self.net.eval()

        ds.encoders = self.encoders
        ds.transformer = self.transformer

        data_loader = DataLoader(ds, batch_size=self.batch_size, shuffle=True, num_workers=0)

        loss_confidence_arr = []

        for i, data in enumerate(data_loader, 0):
            inputs, labels = data
            inputs = inputs.to(self.net.device)
            labels = labels.to(self.net.device)

            with torch.no_grad():
                if self.is_selfaware:
                    self.selfaware_net.eval()
                    outputs = self.net(inputs)
                    awareness = self.selfaware_net(inputs, outputs)
                else:
                    outputs = self.net(inputs)

            loss = None
            for k, criterion in enumerate(self.criterion_arr):
                if len(loss_confidence_arr) <= k:
                    loss_confidence_arr.append([])
                    self.max_confidence_per_output.append(None)

                try:
                    confidences = criterion.estimate_confidence(outputs[:,ds.out_indexes[k][0]:ds.out_indexes[k][1]])
                    loss_confidence_arr[k].extend(confidences)
                except:
                    pass

        for k, _ in enumerate(self.criterion_arr):
            if len(loss_confidence_arr[k]) > 0:
                loss_confidence_arr[k] = np.array(loss_confidence_arr[k])
                nf_pct = np.percentile(loss_confidence_arr[k], 95)

                losses_bellow_95th_percentile = loss_confidence_arr[k][loss_confidence_arr[k] < nf_pct]
                if len(losses_bellow_95th_percentile) < 1:
                    losses_bellow_95th_percentile = loss_confidence_arr[k]

                self.max_confidence_per_output[k] = max(losses_bellow_95th_percentile)

        return True

    def fit(self, train_ds, test_ds, callback=None, stop_training_after_seconds=None, eval_every_x_epochs=None):
        started = time.time()
        log_reasure = time.time()
        first_run = True
        stop_training = False

        for subset_iteration in [1, 2]:
            if stop_training:
                break
            subset_id_arr =  [*train_ds.subsets.keys()]
            for subset_id in subset_id_arr:
                started_subset = time.time()
                if stop_training:
                    break

                subset_train_ds = train_ds.subsets[subset_id]
                subset_test_ds = test_ds.subsets[subset_id]

                lowest_error = None
                last_test_error = None
                last_subset_test_error = None
                test_error_delta_buff = []
                subset_test_error_delta_buff = []
                best_model = None
                best_selfaware_model = None

                #iterate over the iter_fit and see what the epoch and mixer error is
                for epoch, training_error in enumerate(self.iter_fit(subset_train_ds, initialize=first_run, subset_id=subset_id)):
                    first_run = False

                    # Log this every now and then so that the user knows it's running
                    if (int(time.time()) - log_reasure) > 30:
                        log_reasure = time.time()
                        logging.info(f'Lightwood training, iteration {epoch}, training error {training_error}')


                    # Prime the model on each subset for a bit
                    if subset_iteration == 1:
                        break

                    # Once the training error is getting smaller, enable dropout to teach the network to predict without certain features
                    if subset_iteration > 1 and training_error < 0.4 and not train_ds.enable_dropout:
                        eval_every_x_epochs = max(1, int(eval_every_x_epochs/2) )
                        logging.info('Enabled dropout !')
                        train_ds.enable_dropout = True
                        lowest_error = None
                        last_test_error = None
                        last_subset_test_error = None
                        test_error_delta_buff = []
                        subset_test_error_delta_buff = []
                        continue

                    # If the selfaware network isn't able to train, go back to the original network
                    if subset_iteration > 1 and (np.isnan(training_error) or np.isinf(training_error) or training_error > pow(10,5)) and not self.stop_selfaware_training:
                        self.start_selfaware_training = False
                        self.stop_selfaware_training = True
                        lowest_error = None
                        last_test_error = None
                        last_subset_test_error = None
                        test_error_delta_buff = []
                        subset_test_error_delta_buff = []
                        continue

                    # Once we are past the priming/warmup period, start training the selfaware network
                    if subset_iteration > 1 and not self.is_selfaware and self.config['mixer']['selfaware'] and not self.stop_selfaware_training and training_error < 0.35:
                        logging.info('Started selfaware training !')
                        self.start_selfaware_training = True
                        lowest_error = None
                        last_test_error = None
                        last_subset_test_error = None
                        test_error_delta_buff = []
                        subset_test_error_delta_buff = []
                        continue

                    if epoch % eval_every_x_epochs == 0:
                        test_error = self.error(test_ds)
                        subset_test_error = self.error(subset_test_ds, subset_id=subset_id)
                        logging.info(f'Subtest test error: {subset_test_error} on subset {subset_id}, overall test error: {test_error}')

                        if lowest_error is None or test_error < lowest_error:
                            lowest_error = test_error
                            if self.is_selfaware:
                                best_selfaware_model = self.get_model_copy()
                            else:
                                best_model = self.get_model_copy()

                        if last_subset_test_error is None:
                            pass
                        else:
                            subset_test_error_delta_buff.append(last_subset_test_error - subset_test_error)

                        last_subset_test_error = subset_test_error

                        if last_test_error is None:
                            pass
                        else:
                            test_error_delta_buff.append(last_test_error - test_error)

                        last_test_error = test_error

                        delta_mean = np.mean(test_error_delta_buff[-5:])
                        subset_delta_mean = np.mean(subset_test_error_delta_buff[-5:])

                        if callback is not None:
                            callback(epoch, training_error, test_error, delta_mean)

                        # Stop if we're past the time limit allocated for training
                        if (time.time() - started) > stop_training_after_seconds:
                            stop_training = True

                        # If the trauining subset is overfitting on it's associated testing subset
                        if (subset_delta_mean <= 0 and len(subset_test_error_delta_buff) > 4) or (time.time() - started_subset) > stop_training_after_seconds/len(train_ds.subsets.keys()) or subset_test_error < 0.001:
                            logging.info('Finished fitting on {subset_id} of {no_subsets} subset'.format(subset_id=subset_id, no_subsets=len(train_ds.subsets.keys())))

                            if self.is_selfaware:
                                if best_selfaware_model is not None:
                                    self.update_model(best_selfaware_model)
                            else:
                                self.update_model(best_model)


                            if subset_id == subset_id_arr[-1]:
                                stop_training = True
                            elif not stop_training:
                                break

                        if stop_training:
                            if self.is_selfaware:
                                self.update_model(best_selfaware_model)
                                self.build_confidence_normalization_data(train_ds)
                                self.adjust(test_ds)
                            else:
                                self.update_model(best_model)
                            self.encoders = train_ds.encoders
                            logging.info('Finished training model !')
                            break

    def adjust(self, test_data_source):
        predictions = self.predict(test_data_source, include_extra_data=True)

        narrowest_correct_qi_arr = []
        corr_conf_correct_qi_arr = []
        selfaware_confidence_arr = []

        for col in predictions:
            p = predictions[col]
            if 'every_confidence_range' in p:
                for i in range(len(p['predictions'])):
                    set_qi = None
                    set_qi_conf = None
                    for qi in range(int((len(self.quantiles) - 1)/2)):
                        a = p['every_confidence_range'][i][qi*2]
                        if p['every_confidence_range'][i][qi*2] < p['predictions'][i] < p['every_confidence_range'][i][qi*2 + 1]:
                            set_qi = qi
                            break

                    narrowest_correct_qi_arr.append(set_qi)
                    selfaware_confidence_arr.append(p['selfaware_confidences'][i])

        map_qi_mean_sc = {}
        for i in range(len(narrowest_correct_qi_arr)):
            qi = narrowest_correct_qi_arr[i]
            if qi not in map_qi_mean_sc:
                map_qi_mean_sc[qi] = []
            map_qi_mean_sc[qi].append(selfaware_confidence_arr[i])

        for qi in map_qi_mean_sc:
            map_qi_mean_sc[qi] = np.mean(map_qi_mean_sc[qi])

        self.map_mean_sc_qi = {}
        for qi in map_qi_mean_sc:
            self.map_mean_sc_qi[map_qi_mean_sc[qi]] = qi

    def select_quantile(self, selfaware_confidence):
        if self.map_mean_sc_qi is None:
            return self.quantiles_pair

        for k in sorted(list(self.map_mean_sc_qi.keys())):
            if selfaware_confidence <= k:
                if self.map_mean_sc_qi[k] is not None:
                    return [self.map_mean_sc_qi[k]*2+1,self.map_mean_sc_qi[k]*2+2]

        return self.quantiles_pair

    def predict(self, when_data_source, include_extra_data=False):
        """
        :param when_data_source:
        :return:
        """
        when_data_source.transformer = self.transformer
        when_data_source.encoders = self.encoders
        _, _ = when_data_source[0]

        data_loader = DataLoader(when_data_source, batch_size=self.batch_size, shuffle=False, num_workers=0)

        # set model into evaluation mode in order to skip things such as Dropout
        self.net = self.net.eval()

        outputs = []
        awareness_arr = []
        loss_confidence_arr = [[]] * len(when_data_source.out_indexes)

        for i, data in enumerate(data_loader, 0):
            inputs, _ = data
            inputs = inputs.to(self.net.device)

            with torch.no_grad():
                if self.is_selfaware:
                    self.selfaware_net.eval()
                    output = self.net(inputs)
                    awareness = self.selfaware_net(inputs, output)
                    awareness = awareness.to('cpu')
                    awareness_arr.extend(awareness.tolist())
                else:
                    output = self.net(inputs)
                    awareness_arr = None

                for k, criterion in enumerate(self.criterion_arr):
                    try:
                        max_conf = 1
                        if len(self.max_confidence_per_output) >= (k - 1) and self.max_confidence_per_output[k] is not None:
                            max_conf = self.max_confidence_per_output[k]

                        confidences = criterion.estimate_confidence(output[:,when_data_source.out_indexes[k][0]:when_data_source.out_indexes[k][1]], max_conf)
                        loss_confidence_arr[k].extend(confidences)
                    except Exception as e:
                        loss_confidence_arr[k] = None

                output = output.to('cpu')

            outputs.extend(output)

        output_trasnformed_vectors = {}
        confidence_trasnformed_vectors = {}

        for i in range(len(outputs)):
            output_vector = outputs[i]
            transformed_output_vectors = when_data_source.transformer.revert(
                output_vector, feature_set='output_features')
            for feature in transformed_output_vectors:
                if feature not in output_trasnformed_vectors:
                    output_trasnformed_vectors[feature] = []
                output_trasnformed_vectors[feature].append(transformed_output_vectors[feature])

        predictions = {}
        for k, output_column in enumerate(list(output_trasnformed_vectors.keys())):
            decoded_predictions = when_data_source.get_decoded_column_data(
                output_column,
                when_data_source.encoders[output_column]._pytorch_wrapper(output_trasnformed_vectors[output_column])
            )

            if self.out_types[k] in (COLUMN_DATA_TYPES.NUMERIC):
                predictions[output_column] = {'predictions': [x[0] for x in decoded_predictions]}

                if include_extra_data:
                    predictions[output_column]['every_confidence_range'] = [x[1:] for x in decoded_predictions]

            else:
                predictions[output_column] = {'predictions': decoded_predictions}

            if awareness_arr is not None:
                predictions[output_column]['selfaware_confidences'] = [1/abs(x[k]) if x[k] != 0 else 1/0.000001 for x in awareness_arr]

            if self.out_types[k] in (COLUMN_DATA_TYPES.NUMERIC):
                predictions[output_column]['confidence_range'] = []
                predictions[output_column]['quantile_confidences'] = []

                for i, pred in enumerate(decoded_predictions):
                    if 'selfaware_confidences' in predictions[output_column]:
                        sc = predictions[output_column]['selfaware_confidences'][i]
                    else:
                        sc = pow(10,3)

                    qp = self.select_quantile(sc)
                    predictions[output_column]['confidence_range'].append([pred[qp[0]],pred[qp[1]]])
                    predictions[output_column]['quantile_confidences'].append(self.quantiles[qp[1]] - self.quantiles[qp[0]])

            if loss_confidence_arr[k] is not None:
                predictions[output_column]['loss_confidences'] = loss_confidence_arr[k]

            if include_extra_data:
                predictions[output_column]['encoded_predictions'] = output_trasnformed_vectors[output_column]

        logging.info('Model predictions and decoding completed')

        return predictions

    def overall_certainty(self):
        """
        return an estimate of how certain is the model about the overall predictions,
        in this case its a measurement of how much did the variance of all the weights distributions
        reduced from its initial distribution
        :return:
        """
        if hasattr(self.net, 'calculate_overall_certainty'):
            return self.net.calculate_overall_certainty()
        else:
            return -1

    def error(self, ds, subset_id=None):
        """
        :param ds:
        :return:
        """
        self.net = self.net.eval()

        ds.encoders = self.encoders
        ds.transformer = self.transformer

        if self._nonpersistent['sampler'] is None:
            data_loader = DataLoader(ds, batch_size=self.batch_size, sampler=self._nonpersistent['sampler'], num_workers=0)
        else:
            data_loader = DataLoader(ds, batch_size=self.batch_size, shuffle=True, num_workers=0)

        running_loss = 0.0
        error = 0

        for i, data in enumerate(data_loader, 0):
            inputs, labels = data
            inputs = inputs.to(self.net.device)
            labels = labels.to(self.net.device)

            with torch.no_grad():
                outputs = self.net(inputs)

            loss = None
            for k, criterion in enumerate(self.criterion_arr):
                target_loss = criterion(outputs[:,ds.out_indexes[k][0]:ds.out_indexes[k][1]], labels[:,ds.out_indexes[k][0]:ds.out_indexes[k][1]])

                if loss is None:
                    loss = target_loss
                else:
                    loss += target_loss

            running_loss += loss.item()
            error = running_loss / (i + 1)

        if CONFIG.MONITORING['epoch_loss']:
            self.monitor.plot_loss(error, self.total_iterations, 'Test Epoch Error')
            self.monitor.plot_loss(error, self.total_iterations, f'Test Epoch Error - Subset {subset_id}')

        self.net = self.net.train()

        return error

    def get_model_copy(self):
        """
        get the actual mixer model
        :return: self.net
        """
        self.optimizer.zero_grad()
        return copy.deepcopy(self.net)

    def update_model(self, model):
        """
        replace the current model with a model object
        :param model: a model object
        :return: None
        """

        self.net = model

        if 'cuda' in str(self.net.device):
            torch.cuda.empty_cache()
        self.optimizer.zero_grad()
        self.optimizer = self.optimizer_class(self.net.parameters(), **self.optimizer_args)

    def fit_data_source(self, ds):
        self.input_column_names = self.input_column_names \
            if self.input_column_names is not None else ds.get_feature_names('input_features')
        self.output_column_names = self.output_column_names \
            if self.output_column_names is not None else ds.get_feature_names('output_features')

        self.out_types = ds.out_types
        for n, out_type in enumerate(self.out_types):
            if out_type == COLUMN_DATA_TYPES.NUMERIC:
                ds.encoders[self.output_column_names[n]].extra_outputs = len(self.quantiles) - 1

        transformer_already_initialized = False
        try:
            if len(list(ds.transformer.feature_len_map.keys())) > 0:
                transformer_already_initialized = True
        except:
            pass

        if not transformer_already_initialized:
            ds.transformer = Transformer(self.input_column_names, self.output_column_names)

        self.encoders = ds.encoders
        self.transformer = ds.transformer

    def iter_fit(self, ds, initialize=True, subset_id=None):
        """
        :param ds:
        :return:
        """
        if initialize:
            self.fit_data_source(ds)

            input_sample, output_sample = ds[0]

            self.net = self.nn_class(self.dynamic_parameters,
                                     input_size=len(input_sample),
                                     output_size=len(output_sample),
                                     nr_outputs=len(self.out_types),
                                     deterministic=self.config['mixer']['deterministic'])
            self.net = self.net.train()

            self.selfaware_net = SelfAware(input_size=len(input_sample),
                                           output_size=len(output_sample),
                                           nr_outputs=len(self.out_types))
            self.selfaware_net = self.selfaware_net.train()

            if self.batch_size < self.net.available_devices:
                self.batch_size = self.net.available_devices

            self.awareness_criterion = torch.nn.MSELoss()

            if self.criterion_arr is None:
                self.criterion_arr = []
                self.unreduced_criterion_arr = []
                if ds.output_weights is not None and ds.output_weights is not False:
                    output_weights = torch.Tensor(ds.output_weights).to(self.net.device)
                else:
                    output_weights = None

                for k, output_type in enumerate(self.out_types):
                    if output_type == COLUMN_DATA_TYPES.CATEGORICAL:
                        if output_weights is None:
                            weights_slice = None
                        else:
                            weights_slice = output_weights[ds.out_indexes[k][0]:ds.out_indexes[k][1]]

                        self.criterion_arr.append(TransformCrossEntropyLoss(weight=weights_slice))
                        self.unreduced_criterion_arr.append(TransformCrossEntropyLoss(weight=weights_slice,reduce=False))
                    elif output_type == COLUMN_DATA_TYPES.MULTIPLE_CATEGORICAL:
                        if output_weights is None:
                            weights_slice = None
                        else:
                            weights_slice = output_weights[ds.out_indexes[k][0]:ds.out_indexes[k][1]]

                        self.criterion_arr.append(torch.nn.BCEWithLogitsLoss(weight=weights_slice))
                        self.unreduced_criterion_arr.append(torch.nn.BCEWithLogitsLoss(weight=weights_slice, reduce=False))
                    elif output_type == COLUMN_DATA_TYPES.NUMERIC:
                        self.criterion_arr.append(QuantileLoss(quantiles=self.quantiles))
                        self.unreduced_criterion_arr.append(QuantileLoss(quantiles=self.quantiles, reduce=False))
                    else:
                        self.criterion_arr.append(torch.nn.MSELoss())
                        self.unreduced_criterion_arr.append(torch.nn.MSELoss(reduce=False))

            self.optimizer_class = Ranger
            if self.optimizer_args is None:
                self.optimizer_args = {'lr': 0.0005}

            if 'beta1' in self.dynamic_parameters:
                self.optimizer_args['betas'] = (self.dynamic_parameters['beta1'],0.999)

            for optimizer_arg_name in ['lr','k','N_sma_threshold']:
                if optimizer_arg_name in self.dynamic_parameters:
                    self.optimizer_args[optimizer_arg_name] = self.dynamic_parameters[optimizer_arg_name]

            self.optimizer = self.optimizer_class(self.net.parameters(), **self.optimizer_args)

            self.optimizer_args['lr'] = self.optimizer.lr * self.selfaware_lr_factor
            self.selfaware_optimizer = self.optimizer_class(self.selfaware_net.parameters(), **self.optimizer_args)

        total_epochs = self.epochs

        if self._nonpersistent['sampler'] is None:
            data_loader = DataLoader(ds, batch_size=self.batch_size, shuffle=True, num_workers=0)
        else:
            data_loader = DataLoader(ds, batch_size=self.batch_size, num_workers=0,
                                     sampler=self._nonpersistent['sampler'])

        for epoch in range(total_epochs):  # loop over the dataset multiple times
            running_loss = 0.0
            error = 0
            for i, data in enumerate(data_loader, 0):
                if self.start_selfaware_training and not self.is_selfaware:
                    logging.info('Making network selfaware !')
                    self.is_selfaware = True
                    gc.collect()
                    if 'cuda' in str(self.net.device):
                        torch.cuda.empty_cache()

                if self.stop_selfaware_training and self.is_selfaware:
                    logging.info('Cannot train selfaware network, training a normal network instead !')
                    self.is_selfaware = False
                    gc.collect()
                    if 'cuda' in str(self.net.device):
                        torch.cuda.empty_cache()

                self.total_iterations += 1
                # get the inputs; data is a list of [inputs, labels]
                inputs, labels = data

                labels = labels.to(self.net.device)
                inputs = inputs.to(self.net.device)

                # zero the parameter gradients
                self.optimizer.zero_grad()
                self.selfaware_optimizer.zero_grad()

                # forward + backward + optimize
                outputs = self.net(inputs)
                if self.is_selfaware:
                    awareness = self.selfaware_net(inputs.detach(), outputs.detach())

                loss = None
                for k, criterion in enumerate(self.criterion_arr):
                    target_loss = criterion(outputs[:,ds.out_indexes[k][0]:ds.out_indexes[k][1]], labels[:,ds.out_indexes[k][0]:ds.out_indexes[k][1]])

                    if loss is None:
                        loss = target_loss
                    else:
                        loss += target_loss

                awareness_loss = None
                if self.is_selfaware:
                    unreduced_losses = []
                    for k, criterion in enumerate(self.unreduced_criterion_arr):
                        target_loss = criterion(outputs[:,ds.out_indexes[k][0]:ds.out_indexes[k][1]], labels[:,ds.out_indexes[k][0]:ds.out_indexes[k][1]])

                        target_loss = target_loss.tolist()
                        if type(target_loss[0]) == type([]):
                            target_loss = [np.mean(x) for x in target_loss]
                        for i, value in enumerate(target_loss):
                            if len(unreduced_losses) <= i:
                                unreduced_losses.append([])
                            unreduced_losses[i].append(value)

                    unreduced_losses = torch.Tensor(unreduced_losses).to(self.net.device)

                    awareness_loss = self.awareness_criterion(awareness, unreduced_losses) * self.awareness_scale_factor

                    if CONFIG.MONITORING['batch_loss']:
                        self.monitor.plot_loss(awareness_loss.item(), self.total_iterations, 'Awreness Batch Loss')

                if CONFIG.MONITORING['batch_loss']:
                    self.monitor.plot_loss(loss.item(), self.total_iterations, 'Targets Batch Loss')

                if awareness_loss is not None:
                    awareness_loss.backward(retain_graph=True)

                running_loss += loss.item()
                loss.backward()

                # @NOTE: Decrease 900 if you want to plot gradients more often, I find it's too expensive to do so
                if CONFIG.MONITORING['network_heatmap'] and random.randint(0,1000) > 900:
                    weights = []
                    gradients = []
                    layer_name = []
                    for index, layer in enumerate(self.net.net):
                        if 'Linear' in str(type(layer)):
                            weights.append( list(layer.weight.cpu().detach().numpy().ravel()) )
                            gradients.append( list(layer.weight.grad.cpu().detach().numpy().ravel()) )
                            layer_name.append(f'Layer {index}-{index+1}')
                    self.monitor.weight_map(layer_name, weights, 'Predcitive network weights')
                    self.monitor.weight_map(layer_name, weights, 'Predictive network gradients')

                    if self.is_selfaware:
                        weights = []
                        gradients = []
                        layer_name = []
                        for index, layer in enumerate(self.selfaware_net.net):
                            if 'Linear' in str(type(layer)):
                                weights.append( list(layer.weight.cpu().detach().numpy().ravel()) )
                                gradients.append( list(layer.weight.grad.cpu().detach().numpy().ravel()) )
                                layer_name.append(f'Layer {index}-{index+1}')
                        self.monitor.weight_map(layer_name, weights, 'Awareness network weights')
                        self.monitor.weight_map(layer_name, weights, 'Awareness network gradients')

                # now that we have run backward in both losses, optimize()
                # (review: we may need to optimize for each step)
                self.optimizer.step()

                if self.is_selfaware and self.start_selfaware_training:
                    self.selfaware_optimizer.step()

                error = running_loss / (i + 1)

                if CONFIG.MONITORING['batch_loss']:
                    #self.monitor.plot_loss(total_loss.item(), self.total_iterations, 'Total Batch Loss')
                    self.monitor.plot_loss(error, self.total_iterations, 'Mean Total Running Loss')

            if CONFIG.MONITORING['epoch_loss']:
                self.monitor.plot_loss(error, self.total_iterations, 'Train Epoch Error')
                self.monitor.plot_loss(error, self.total_iterations, f'Train Epoch Error - Subset {subset_id}')
            yield error

    def to(self, device, available_devices):
        self.net.to(device, available_devices)
<<<<<<< HEAD
        return self
=======
        self.selfaware_net.to(device, available_devices)
        return self

if __name__ == "__main__":
    import random
    import pandas
    from lightwood.api.data_source import DataSource
    from lightwood.data_schemas.predictor_config import predictor_config_schema

    config = {
        'input_features': [
            {
                'name': 'x',
                'type': 'numeric'
            },
            {
                'name': 'y',
                'type': 'numeric'
            }
        ],

        'output_features': [
            {
                'name': 'z',
                'type': 'numeric'
            },
            {
                'name': 'z`',
                'type': 'categorical'
            }
        ]
    }
    config = predictor_config_schema.validate(config)

    data = {'x': [i for i in range(10)], 'y': [random.randint(i, i + 20) for i in range(10)]}
    nums = [data['x'][i] * data['y'][i] for i in range(10)]

    data['z'] = [i + 0.5 for i in range(10)]
    data['z`'] = ['low' if i < 50 else 'high' for i in nums]

    data_frame = pandas.DataFrame(data)
    ds = DataSource(data_frame, config)
    ds.prepare_encoders()

    mixer = NnMixer({}, config)
    mixer.fit(ds,ds, stop_training_after_seconds=50)

    predict_input_ds = DataSource(data_frame[['x', 'y']], config)
    predict_input_ds.prepare_encoders()
    predictions = mixer.predict(predict_input_ds)
    print(predictions)
>>>>>>> 6d25d81a
<|MERGE_RESOLUTION|>--- conflicted
+++ resolved
@@ -710,58 +710,5 @@
 
     def to(self, device, available_devices):
         self.net.to(device, available_devices)
-<<<<<<< HEAD
-        return self
-=======
         self.selfaware_net.to(device, available_devices)
-        return self
-
-if __name__ == "__main__":
-    import random
-    import pandas
-    from lightwood.api.data_source import DataSource
-    from lightwood.data_schemas.predictor_config import predictor_config_schema
-
-    config = {
-        'input_features': [
-            {
-                'name': 'x',
-                'type': 'numeric'
-            },
-            {
-                'name': 'y',
-                'type': 'numeric'
-            }
-        ],
-
-        'output_features': [
-            {
-                'name': 'z',
-                'type': 'numeric'
-            },
-            {
-                'name': 'z`',
-                'type': 'categorical'
-            }
-        ]
-    }
-    config = predictor_config_schema.validate(config)
-
-    data = {'x': [i for i in range(10)], 'y': [random.randint(i, i + 20) for i in range(10)]}
-    nums = [data['x'][i] * data['y'][i] for i in range(10)]
-
-    data['z'] = [i + 0.5 for i in range(10)]
-    data['z`'] = ['low' if i < 50 else 'high' for i in nums]
-
-    data_frame = pandas.DataFrame(data)
-    ds = DataSource(data_frame, config)
-    ds.prepare_encoders()
-
-    mixer = NnMixer({}, config)
-    mixer.fit(ds,ds, stop_training_after_seconds=50)
-
-    predict_input_ds = DataSource(data_frame[['x', 'y']], config)
-    predict_input_ds.prepare_encoders()
-    predictions = mixer.predict(predict_input_ds)
-    print(predictions)
->>>>>>> 6d25d81a
+        return self