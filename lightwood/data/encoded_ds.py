--- conflicted
+++ resolved
@@ -42,13 +42,8 @@
                                                  for dep in self.encoders[col].dependencies}
                 encoded_tensor = self.encoders[col].encode([self.data_frame.iloc[idx][col]], **kwargs)[0]
                 X = torch.cat([X, encoded_tensor])
-<<<<<<< HEAD
-            else:
-                Y = self.encoders[self.target].encode([self.data_frame.iloc[idx][col]])[0]
-=======
 
         Y = self.encoders[self.target].encode([self.data_frame.iloc[idx][self.target]])[0]
->>>>>>> 3fde4f13
 
         if self.cache_encoded:
             self.cache[idx] = (X, Y)
@@ -59,19 +54,15 @@
         return self.data_frame[column_name]
 
     def get_encoded_column_data(self, column_name: str) -> torch.Tensor:
-<<<<<<< HEAD
         kwargs = {}
         if 'dependency_data' in inspect.signature(self.encoders[column_name].encode).parameters:
             kwargs['dependency_data'] = {dep: self.data_frame[dep].values
                                          for dep in self.encoders[column_name].dependencies}
-        return self.encoders[column_name].encode(self.data_frame[column_name], **kwargs)
-=======
-        encoded_data = self.encoders[column_name].encode(self.data_frame[column_name])
+        encoded_data = self.encoders[column_name].encode(self.data_frame[column_name], **kwargs)
+        
         if not isinstance(encoded_data, torch.Tensor):
             raise Exception(f'The encoder: {self.encoders[column_name]} for column: {column_name} does not return a Tensor !')
         return encoded_data
->>>>>>> 3fde4f13
-
 
 # Abstract over multiple encoded datasources as if they were a single entitiy
 class ConcatedEncodedDs(EncodedDs):
