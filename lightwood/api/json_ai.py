from typing import Dict
from lightwood.helpers.templating import call, inline_dict, align
import autopep8
from lightwood.api import dtype
import numpy as np
from lightwood.api.types import JsonAI, TypeInformation, StatisticalAnalysis, Feature, Output, ProblemDefinition, TimeseriesSettings


trainable_encoders = ('PretrainedLangEncoder', 'CategoricalAutoEncoder', 'TimeSeriesEncoder', 'TimeSeriesPlainEncoder')
ts_encoders = ('TimeSeriesEncoder', 'TimeSeriesPlainEncoder', 'TsNumericEncoder')


def lookup_encoder(col_dtype: str, col_name: str, is_target: bool, problem_defintion: ProblemDefinition, is_target_predicting_encoder: bool):
    tss = problem_defintion.timeseries_settings
    encoder_lookup = {
        dtype.integer: 'NumericEncoder',
        dtype.float: 'NumericEncoder',
        dtype.binary: 'BinaryEncoder',
        dtype.categorical: 'CategoricalAutoEncoder',
        dtype.tags: 'MultiHotEncoder',
        dtype.date: 'DatetimeEncoder',
        dtype.datetime: 'DatetimeEncoder',
        dtype.image: 'Img2VecEncoder',
        dtype.rich_text: 'PretrainedLangEncoder',
        dtype.short_text: 'ShortTextEncoder',
        dtype.array: 'TimeSeriesEncoder',
        dtype.quantity: 'NumericEncoder',
    }

    target_encoder_lookup_override = {
        dtype.rich_text: 'VocabularyEncoder',
        dtype.categorical: 'OneHotEncoder'
    }

    encoder_dict = {
        'module': encoder_lookup[col_dtype],
        'args': {}
    }

    if is_target:
        encoder_dict['args'] = {'is_target': 'True'}
        if col_dtype in target_encoder_lookup_override:
            encoder_dict['module'] = target_encoder_lookup_override[col_dtype]
        if col_dtype in (dtype.categorical, dtype.binary):
            if problem_defintion.unbias_target:
                encoder_dict['args'] = {'target_class_distribution': '$statistical_analysis.target_class_distribution'}

    if tss.is_timeseries:
        gby = tss.group_by if tss.group_by is not None else []
        if col_name in tss.order_by + tss.historical_columns:
            encoder_dict['module'] = 'TimeSeriesEncoder'
            encoder_dict['args']['original_type'] = f'"{col_dtype}"'
            encoder_dict['args']['target'] = "self.target"
            encoder_dict['args']['grouped_by'] = f"{gby}"
        if is_target:
            if col_dtype in [dtype.integer, dtype.float]:
                encoder_dict['args']['grouped_by'] = f"{gby}"
                encoder_dict['module'] = 'TsNumericEncoder'
            if tss.nr_predictions > 1:
                encoder_dict['args']['grouped_by'] = f"{gby}"
                encoder_dict['args']['timesteps'] = f"{tss.nr_predictions}"
                encoder_dict['module'] = 'TsArrayNumericEncoder'
        if '__mdb_ts_previous' in col_name:
            encoder_dict['module'] = 'TimeSeriesPlainEncoder'
            encoder_dict['args']['original_type'] = f'"{tss.target_type}"'
            encoder_dict['args']['window'] = f'{tss.window}'

    # Set arguments for the encoder
    if encoder_dict['module'] == 'PretrainedLangEncoder' and not is_target:
        encoder_dict['args']['output_type'] = '$dtype_dict[$target]'

    if encoder_dict['module'] in trainable_encoders:
        encoder_dict['args']['stop_after'] = '$problem_definition.seconds_per_encoder'

    if is_target_predicting_encoder:
        encoder_dict['args']['embed_mode'] = 'False'

    return encoder_dict


def generate_json_ai(type_information: TypeInformation, statistical_analysis: StatisticalAnalysis, problem_definition: ProblemDefinition) -> JsonAI:
    target = problem_definition.target
    input_cols = []
    for col_name, col_dtype in type_information.dtypes.items():
        if col_name not in type_information.identifiers and col_dtype not in (dtype.invalid, dtype.empty) and col_name != target:
            input_cols.append(col_name)

    is_target_predicting_encoder = False
    # Single text column classification
    if len(input_cols) == 1 and type_information.dtypes[input_cols[0]] in (dtype.rich_text) and type_information.dtypes[target] in (dtype.categorical, dtype.binary):
        is_target_predicting_encoder = True

    if is_target_predicting_encoder:
        models = [{
            'module': 'Unit',
            'args': {
                'target_encoder': '$encoders[self.target]',
                'stop_after': '$problem_definition.seconds_per_model'
            }
        }]
    else:
        models = [{
                'module': 'Neural',
                'args': {
                    'target_encoder': '$encoders[self.target]',
                    'target': '$target',
                    'dtype_dict': '$dtype_dict',
                    'input_cols': '$input_cols',
                    'net': f'"DefaultNet"' if not problem_definition.timeseries_settings.is_timeseries else f'"ArNet"',
                    'fit_on_dev': True,
                    'stop_after': '$problem_definition.seconds_per_model',
                    'timeseries_settings': '$problem_definition.timeseries_settings',
                }

        }]

    if not problem_definition.timeseries_settings.is_timeseries or \
            problem_definition.timeseries_settings.nr_predictions <= 1:
        models.extend([{
                'module': 'LightGBM',
                'args': {
                    'stop_after': '$problem_definition.seconds_per_model',
                    'target': '$target',
                    'dtype_dict': '$dtype_dict',
                    'input_cols': '$input_cols',
                    'fit_on_dev': True
                }
            },
            {
                'module': 'Regression',
                'args': {
                    'stop_after': '$problem_definition.seconds_per_model',
                    'target_encoder': '$encoders[$target]'
                }
            }
        ])
    elif problem_definition.timeseries_settings.nr_predictions > 1:
        models.extend([{
            'module': 'LightGBMArray',
            'args': {
                'target': '$target',
                'dtype_dict': '$dtype_dict',
                'input_cols': '$input_cols',
                'fit_on_dev': True,
                'stop_after': '$problem_definition.seconds_per_model',
                'n_ts_predictions': '$problem_definition.timeseries_settings.nr_predictions'
            }
        },
            {
            'module': 'SkTime',
            'args': {
                'stop_after': '$problem_definition.seconds_per_model',
                'n_ts_predictions': '$problem_definition.timeseries_settings.nr_predictions',
                'target': '$target',
                'dtype_dict': '$dtype_dict',
                'ts_analysis': '$ts_analysis'
            },
            }
        ])

    models = [models[-1]]

    output = Output(
        name=target,
        data_dtype=type_information.dtypes[target],
        encoder=None,
        models=models,
        ensemble={
            'module': 'BestOf',
            'args': {
                'accuracy_functions': '$accuracy_functions',
                'target': '$target',
                'data': 'test_data',
                'models': '$models'
            }
        }
    )

    if problem_definition.timeseries_settings.is_timeseries and problem_definition.timeseries_settings.nr_predictions > 1:
        output.data_dtype = dtype.array

    output.encoder = lookup_encoder(type_information.dtypes[target], target, True, problem_definition, False)

    features: Dict[str, Feature] = {}
    for col_name in input_cols:
        col_dtype = type_information.dtypes[col_name]
        dependency = []
        encoder = lookup_encoder(col_dtype, col_name, False, problem_definition, is_target_predicting_encoder)

        if problem_definition.timeseries_settings.is_timeseries and encoder['module'] in ts_encoders:
            if problem_definition.timeseries_settings.group_by is not None:
                for group in problem_definition.timeseries_settings.group_by:
                    dependency.append(group)

            if problem_definition.timeseries_settings.use_previous_target:
                dependency.append(f'__mdb_ts_previous_{target}')

        feature = Feature(
            data_dtype=col_dtype,
            encoder=encoder,
            dependency=dependency
        )
        features[col_name] = feature

    # Decide on the accuracy functions to use
    if output.data_dtype in [dtype.integer, dtype.float]:
        accuracy_functions = ['r2_score']
    elif output.data_dtype == dtype.categorical:
        accuracy_functions = ['balanced_accuracy_score']
    elif output.data_dtype == dtype.tags:
        accuracy_functions = ['balanced_accuracy_score']
    elif output.data_dtype == dtype.array:
        accuracy_functions = ['evaluate_array_accuracy']
    else:
        accuracy_functions = ['accuracy_score']

    if problem_definition.time_aim is None and (problem_definition.seconds_per_model is None or problem_definition.seconds_per_encoder is None):
        problem_definition.time_aim = 1000 + np.log(statistical_analysis.nr_rows / 10 + 1) * np.sum([4 if x in [dtype.rich_text, dtype.short_text, dtype.array, dtype.video, dtype.audio, dtype.image] else 1 for x in type_information.dtypes.values()]) * 200

    if problem_definition.time_aim is not None:
        nr_trainable_encoders = len([x for x in features.values() if x.encoder['module'] in trainable_encoders])
        nr_models = len(output.models)
        encoder_time_budget_pct = max(3.3 / 5, 1.5 + np.log(nr_trainable_encoders + 1) / 5)

        if nr_trainable_encoders == 0:
            problem_definition.seconds_per_encoder = 0
        else:
            problem_definition.seconds_per_encoder = int(problem_definition.time_aim * (encoder_time_budget_pct / nr_trainable_encoders))
        problem_definition.seconds_per_model = int(problem_definition.time_aim * ((1 / encoder_time_budget_pct) / nr_models))

    return JsonAI(
<<<<<<< HEAD
        cleaner={
            'object': 'cleaner',
            'dynamic_args': {
                'pct_invalid': '$problem_definition.pct_invalid',
                'ignore_features': '$problem_definition.ignore_features',
                'identifiers': '$identifiers',
                'data': 'data',
                'dtype_dict': 'self.dtype_dict',
                'target': 'self.target',
                'mode': 'self.mode'
            }
        },
        splitter={
            'object': 'splitter',
            'dynamic_args': {
                'tss': '$problem_definition.timeseries_settings',
                'data': 'data',
                'k': 'nfolds'
            }
        },
        analyzer={
            'object': 'model_analyzer',
            'dynamic_args': {
                'stats_info': '$statistical_analysis',
                'ts_cfg': '$problem_definition.timeseries_settings',
                'accuracy_functions': '$accuracy_functions',
                'predictor': 'self.ensemble',
                'data': 'test_data',
                'encoded_train_data': 'encoded_train_data',
                'target': 'self.target',
                'disable_column_importance': 'True',
                'dtype_dict': 'self.dtype_dict',
                'fixed_significance': None,
                'positive_domain': False,
            }
        },

        explainer={
            'object': 'explain',
            'dynamic_args': {
                'timeseries_settings': '$problem_definition.timeseries_settings',
                'positive_domain': '$problem_definition.positive_domain',
                'fixed_confidence': '$problem_definition.fixed_confidence',
                'anomaly_detection': '$problem_definition.anomaly_detection',
                'anomaly_error_rate': '$problem_definition.anomaly_error_rate',
                'anomaly_cooldown': '$problem_definition.anomaly_cooldown',
                'data': 'data',
                'encoded_data': 'encoded_data',
                'predictions': 'df',
                'analysis': 'self.runtime_analyzer',
                'ts_analysis': 'self.ts_analysis' if problem_definition.timeseries_settings.is_timeseries else None,
                'target_name': 'self.target',
                'target_dtype': 'self.dtype_dict[self.target]',
            }
        },
=======
        cleaner=None,
        splitter=None,
        analyzer=None,
        explainer=None,
>>>>>>> d69f30cf
        features=features,
        output=output,
        imports=[],
        problem_definition=problem_definition,
        identifiers=type_information.identifiers,
        timeseries_transformer=None,
        timeseries_analyzer=None,
        accuracy_functions=accuracy_functions
    )


def add_implicit_values(json_ai: JsonAI) -> JsonAI:
    problem_definition = json_ai.problem_definition
    imports = [
        'from lightwood.model import Neural',
        'from lightwood.model import LightGBM',
        'from lightwood.model import LightGBMArray',
        'from lightwood.model import SkTime',
        'from lightwood.model import Unit',
        'from lightwood.model import Regression',
        'from lightwood.ensemble import BestOf',
        'from lightwood.data import cleaner',
        'from lightwood.data import transform_timeseries, timeseries_analyzer',
        'from lightwood.data import splitter',
        'from lightwood.analysis import model_analyzer, explain',
        'from sklearn.metrics import r2_score, balanced_accuracy_score, accuracy_score',
        'import pandas as pd',
        'from lightwood.helpers.seed import seed',
        'from lightwood.helpers.log import log',
        'import lightwood',
        'from lightwood.api import *',
        'from lightwood.model import BaseModel',
        'from lightwood.encoder import BaseEncoder, __ts_encoders__',
        'from lightwood.ensemble import BaseEnsemble',
        'from typing import Dict, List',
        'from lightwood.helpers.parallelism import mut_method_call',
<<<<<<< HEAD
        'from lightwood.data.encoded_ds import ConcatedEncodedDs'
=======
        'from lightwood import ProblemDefinition'
>>>>>>> d69f30cf
    ]

    for feature in [json_ai.output, *json_ai.features.values()]:
        encoder_import = feature.encoder['module']
        imports.append(f'from lightwood.encoder import {encoder_import}')

    if problem_definition.timeseries_settings.use_previous_target:
        imports.append('from lightwood.encoder import TimeSeriesPlainEncoder')

    json_ai.imports.extend(imports)

    if json_ai.cleaner is None:
        json_ai.cleaner = {
            'module': 'cleaner',
            'args': {
                'pct_invalid': '$problem_definition.pct_invalid',
                'ignore_features': '$problem_definition.ignore_features',
                'identifiers': '$identifiers',
                'data': 'data',
                'dtype_dict': '$dtype_dict',
                'target': '$target',
                'mode': '$mode'
            }
        }

    if json_ai.splitter is None:
        json_ai.splitter = {
            'module': 'splitter',
            'args': {
                'tss': '$problem_definition.timeseries_settings',
                'data': 'data',
                'k': 'nfolds'
            }
        }
    if json_ai.analyzer is None:
        json_ai.analyzer = {
            'module': 'model_analyzer',
            'args': {
                'stats_info': '$statistical_analysis',
                'ts_cfg': '$problem_definition.timeseries_settings',
                'accuracy_functions': '$accuracy_functions',
                'predictor': '$ensemble',
                'data': 'test_data',
                'target': '$target',
                'disable_column_importance': 'True',
                'dtype_dict': '$dtype_dict',
                'fixed_significance': None,
                'positive_domain': False,
            }
        }

    if json_ai.explainer is None:
        json_ai.explainer = {
            'module': 'explain',
            'args': {
                'timeseries_settings': '$problem_definition.timeseries_settings',
                'positive_domain': '$problem_definition.positive_domain',
                'fixed_confidence': '$problem_definition.fixed_confidence',
                'anomaly_detection': '$problem_definition.anomaly_detection',
                'anomaly_error_rate': '$problem_definition.anomaly_error_rate',
                'anomaly_cooldown': '$problem_definition.anomaly_cooldown',
                'data': 'data',
                'predictions': 'df',
                'analysis': '$runtime_analyzer',
                'ts_analysis': '$ts_analysis' if problem_definition.timeseries_settings.is_timeseries else None,
                'target_name': '$target',
                'target_dtype': '$dtype_dict[self.target]',
            }
        }
  
    if problem_definition.timeseries_settings.is_timeseries:
        if json_ai.timeseries_transformer is None:
            json_ai.timeseries_transformer = {
                'module': 'transform_timeseries',
                'args': {
                    'timeseries_settings': '$problem_definition.timeseries_settings',
                    'data': 'data',
                    'dtype_dict': '$dtype_dict',
                    'target': '$target',
                    'mode': '$mode'
                }
            }

        if json_ai.timeseries_analyzer is None:
            json_ai.timeseries_analyzer = {
                'module': 'timeseries_analyzer',
                'args': {
                    'timeseries_settings': '$problem_definition.timeseries_settings',
                    'data': 'data',
                    'dtype_dict': '$dtype_dict',
                    'target': '$target'
                }
            }

    return json_ai


def code_from_json_ai(json_ai: JsonAI) -> str:
    json_ai = add_implicit_values(json_ai)

    encoder_dict = {json_ai.output.name: call(json_ai.output.encoder, json_ai)}
    dependency_dict = {}
    dtype_dict = {json_ai.output.name: f"""'{json_ai.output.data_dtype}'"""}

    for col_name, feature in json_ai.features.items():
        encoder_dict[col_name] = call(feature.encoder, json_ai)
        dependency_dict[col_name] = feature.dependency
        dtype_dict[col_name] = f"""'{feature.data_dtype}'"""

    # @TODO: Move into json-ai creation function (I think? Maybe? Let's discuss)
    if json_ai.problem_definition.timeseries_settings.use_previous_target:
        col_name = f'__mdb_ts_previous_{json_ai.output.name}'
        json_ai.problem_definition.timeseries_settings.target_type = json_ai.output.data_dtype
        encoder_dict[col_name] = call(lookup_encoder(json_ai.output.data_dtype,
                                                     col_name,
                                                     False,
                                                     json_ai.problem_definition,
                                                     False,
                                                     ),
                                      json_ai)
        dependency_dict[col_name] = []
        dtype_dict[col_name] = f"""'{json_ai.output.data_dtype}'"""
        json_ai.features[col_name] = Feature(
            data_dtype=json_ai.output.data_dtype,
            encoder=encoder_dict[col_name],
            dependency=[]
        )

    input_cols = ','.join([f"""'{name}'""" for name in json_ai.features])

    ts_transform_code = ''
    ts_analyze_code = ''
    ts_encoder_code = ''
    if json_ai.timeseries_transformer is not None:
        ts_transform_code = f"""
log.info('Transforming timeseries data')
data = {call(json_ai.timeseries_transformer, json_ai)}
"""
        ts_analyze_code = f"""
self.ts_analysis = {call(json_ai.timeseries_analyzer, json_ai)}
"""

    if json_ai.timeseries_analyzer is not None:
        ts_encoder_code = """
if type(encoder) in __ts_encoders__:
    kwargs['ts_analysis'] = self.ts_analysis
"""

    if json_ai.problem_definition.timeseries_settings.is_timeseries:
        ts_target_code = """
if encoder.is_target:
    encoder.normalizers = self.ts_analysis['target_normalizers']
    encoder.group_combinations = self.ts_analysis['group_combinations']
"""
    else:
        ts_target_code = ''

    dataprep_body = f"""
# The type of each column
self.problem_definition = ProblemDefinition.from_dict({json_ai.problem_definition.to_dict()})
self.accuracy_functions = {json_ai.accuracy_functions}
self.identifiers = {json_ai.identifiers}
self.dtype_dict = {inline_dict(dtype_dict)}
self.statistical_analysis = lightwood.data.statistical_analysis(data, self.dtype_dict, {json_ai.identifiers}, self.problem_definition)
self.mode = 'train'
# How columns are encoded
self.encoders = {inline_dict(encoder_dict)}
# Which column depends on which
self.dependencies = {inline_dict(dependency_dict)}
#
self.input_cols = [{input_cols}]

log.info('Cleaning the data')
data = {call(json_ai.cleaner, json_ai)}

{ts_transform_code}
{ts_analyze_code}

nfolds = {json_ai.problem_definition.nfolds}
log.info(f'Splitting the data into {{nfolds}} folds')
folds = {call(json_ai.splitter, json_ai)}

log.info('Preparing the encoders')

encoder_preping_dict = {{}}
enc_preping_data = pd.concat(folds[0:nfolds-1])
for col_name, encoder in self.encoders.items():
    if not encoder.is_nn_encoder:
        encoder_preping_dict[col_name] = [encoder, enc_preping_data[col_name], 'prepare']
        log.info(f'Encoder preping dict length of: {{len(encoder_preping_dict)}}')

parallel_preped_encoders = mut_method_call(encoder_preping_dict)
for col_name, encoder in parallel_preped_encoders.items():
    self.encoders[col_name] = encoder

if self.target not in parallel_preped_encoders:
    self.encoders[self.target].prepare(enc_preping_data[self.target])

for col_name, encoder in self.encoders.items():
    if encoder.is_nn_encoder:
        priming_data = pd.concat(folds[0:nfolds-1])
        kwargs = {{}}
        if self.dependencies[col_name]:
            kwargs['dependency_data'] = {{}}
            for col in self.dependencies[col_name]:
                kwargs['dependency_data'][col] = {{
                    'original_type': self.dtype_dict[col],
                    'data': priming_data[col]
                }}
            {align(ts_encoder_code, 3)}
        
        # This assumes target  encoders are also prepared in parallel, might not be true
        if hasattr(encoder, 'uses_target'):
            kwargs['encoded_target_values'] = parallel_preped_encoders[self.target].encode(priming_data[self.target])

        encoder.prepare(priming_data[col_name], **kwargs)

    {align(ts_target_code, 1)}
"""
    dataprep_body = align(dataprep_body, 2)

    learn_body = f"""
log.info('Featurizing the data')
encoded_ds_arr = lightwood.encode(self.encoders, folds, self.target)
train_data = encoded_ds_arr[0:int(nfolds*0.9)]
test_data = encoded_ds_arr[int(nfolds*0.9):]

log.info('Training the models')
self.models = [{', '.join([call(x, json_ai) for x in json_ai.output.models])}]
trained_models = []
for model in self.models:
    try:
        model.fit(train_data)
        trained_models.append(model)
    except Exception as e:
        if {json_ai.problem_definition.strict_mode} and 'regression' not in str(type(model)).lower():
            raise e
self.models = trained_models

log.info('Ensembling the model')
self.ensemble = {call(json_ai.output.ensemble, json_ai)}

log.info('Analyzing the ensemble')
encoded_train_data = ConcatedEncodedDs(train_data)
self.model_analysis, self.runtime_analyzer = {call(json_ai.analyzer, json_ai)}

# Partially fit the model on the reamining of the data, data is precious, we mustn't loss one bit
for model in self.models:
    if {json_ai.problem_definition.fit_on_validation}:
        model.partial_fit(test_data, train_data)
"""
    learn_body = align(learn_body, 2)

    predict_body = f"""
self.mode = 'predict'
log.info('Cleaning the data')
data = {call(json_ai.cleaner, json_ai)}

{ts_transform_code}

encoded_ds = lightwood.encode(self.encoders, data, self.target)
encoded_data = encoded_ds.get_encoded_data(include_target=False)

df = self.ensemble(encoded_ds)
insights = {call(json_ai.explainer, json_ai)}
return insights
"""
    predict_body = align(predict_body, 2)

    predict_proba_body = f"""
self.mode = 'predict'
log.info('Cleaning the data')
data = {call(json_ai.cleaner, json_ai)}

{ts_transform_code}

encoded_ds = lightwood.encode(self.encoders, data, self.target)
df = self.ensemble(encoded_ds, predict_proba=True)
return df
"""
    predict_proba_body = align(predict_proba_body, 2)

    imports = '\n'.join(json_ai.imports)
    predictor_code = f"""
{imports}
from lightwood.api import PredictorInterface


class Predictor(PredictorInterface):
    target: str
    models: List[BaseModel]
    encoders: Dict[str, BaseEncoder]
    ensemble: BaseEnsemble
    mode: str

    def __init__(self):
        seed()
        self.target = '{json_ai.output.name}'
        self.mode = 'innactive'

    def learn(self, data: pd.DataFrame) -> None:
{dataprep_body}
{learn_body}

    def predict(self, data: pd.DataFrame) -> pd.DataFrame:
{predict_body}


    def predict_proba(self, data: pd.DataFrame) -> pd.DataFrame:
{predict_proba_body}
"""

    if len(predictor_code) < 5000:
        predictor_code = autopep8.fix_code(predictor_code)

    return predictor_code


def validate_json_ai(json_ai: JsonAI) -> bool:
    from lightwood.api.high_level import predictor_from_code, code_from_json_ai
    try:
        predictor_from_code(code_from_json_ai(json_ai))
        return True
    except Exception:
        return False<|MERGE_RESOLUTION|>--- conflicted
+++ resolved
@@ -229,68 +229,10 @@
         problem_definition.seconds_per_model = int(problem_definition.time_aim * ((1 / encoder_time_budget_pct) / nr_models))
 
     return JsonAI(
-<<<<<<< HEAD
-        cleaner={
-            'object': 'cleaner',
-            'dynamic_args': {
-                'pct_invalid': '$problem_definition.pct_invalid',
-                'ignore_features': '$problem_definition.ignore_features',
-                'identifiers': '$identifiers',
-                'data': 'data',
-                'dtype_dict': 'self.dtype_dict',
-                'target': 'self.target',
-                'mode': 'self.mode'
-            }
-        },
-        splitter={
-            'object': 'splitter',
-            'dynamic_args': {
-                'tss': '$problem_definition.timeseries_settings',
-                'data': 'data',
-                'k': 'nfolds'
-            }
-        },
-        analyzer={
-            'object': 'model_analyzer',
-            'dynamic_args': {
-                'stats_info': '$statistical_analysis',
-                'ts_cfg': '$problem_definition.timeseries_settings',
-                'accuracy_functions': '$accuracy_functions',
-                'predictor': 'self.ensemble',
-                'data': 'test_data',
-                'encoded_train_data': 'encoded_train_data',
-                'target': 'self.target',
-                'disable_column_importance': 'True',
-                'dtype_dict': 'self.dtype_dict',
-                'fixed_significance': None,
-                'positive_domain': False,
-            }
-        },
-
-        explainer={
-            'object': 'explain',
-            'dynamic_args': {
-                'timeseries_settings': '$problem_definition.timeseries_settings',
-                'positive_domain': '$problem_definition.positive_domain',
-                'fixed_confidence': '$problem_definition.fixed_confidence',
-                'anomaly_detection': '$problem_definition.anomaly_detection',
-                'anomaly_error_rate': '$problem_definition.anomaly_error_rate',
-                'anomaly_cooldown': '$problem_definition.anomaly_cooldown',
-                'data': 'data',
-                'encoded_data': 'encoded_data',
-                'predictions': 'df',
-                'analysis': 'self.runtime_analyzer',
-                'ts_analysis': 'self.ts_analysis' if problem_definition.timeseries_settings.is_timeseries else None,
-                'target_name': 'self.target',
-                'target_dtype': 'self.dtype_dict[self.target]',
-            }
-        },
-=======
         cleaner=None,
         splitter=None,
         analyzer=None,
         explainer=None,
->>>>>>> d69f30cf
         features=features,
         output=output,
         imports=[],
@@ -327,11 +269,8 @@
         'from lightwood.ensemble import BaseEnsemble',
         'from typing import Dict, List',
         'from lightwood.helpers.parallelism import mut_method_call',
-<<<<<<< HEAD
-        'from lightwood.data.encoded_ds import ConcatedEncodedDs'
-=======
+        'from lightwood.data.encoded_ds import ConcatedEncodedDs',
         'from lightwood import ProblemDefinition'
->>>>>>> d69f30cf
     ]
 
     for feature in [json_ai.output, *json_ai.features.values()]:
@@ -375,6 +314,7 @@
                 'accuracy_functions': '$accuracy_functions',
                 'predictor': '$ensemble',
                 'data': 'test_data',
+                'encoded_train_data': 'encoded_train_data',
                 'target': '$target',
                 'disable_column_importance': 'True',
                 'dtype_dict': '$dtype_dict',
@@ -394,6 +334,7 @@
                 'anomaly_error_rate': '$problem_definition.anomaly_error_rate',
                 'anomaly_cooldown': '$problem_definition.anomaly_cooldown',
                 'data': 'data',
+                'encoded_data': 'encoded_data',
                 'predictions': 'df',
                 'analysis': '$runtime_analyzer',
                 'ts_analysis': '$ts_analysis' if problem_definition.timeseries_settings.is_timeseries else None,
