--- conflicted
+++ resolved
@@ -1,10 +1,4 @@
-<<<<<<< HEAD
 # TODO: _add_implicit_values unit test ensures NO changes for a fully specified file.
-=======
-# TODO: lookup_encoder is awkward; similar to dtype, can we make a file with encoder_lookup? People may be interested
-# in seeing where these come from and it's not clear that you need to look here.
-# TODO: add_implicit_values unit test ensures NO changes for a fully specified file.
->>>>>>> 829433ae
 from typing import Dict
 from lightwood.helpers.templating import call, inline_dict, align
 import black
@@ -255,26 +249,8 @@
                             "n_ts_predictions": "$problem_definition.timeseries_settings.nr_predictions",
                         },
                     }
-<<<<<<< HEAD
                 ]
             )
-=======
-                ])
-
-    outputs = {target: Output(
-        data_dtype=type_information.dtypes[target],
-        encoder=None,
-        mixers=mixers,
-        ensemble={
-            'module': 'BestOf',
-            'args': {
-                'accuracy_functions': '$accuracy_functions',
-                'args': '$pred_args',
-                'ts_analysis': 'self.ts_analysis' if is_ts else None
-            }
-        }
-    )}
->>>>>>> 829433ae
 
             if tss.use_previous_target:
                 mixers.extend(
@@ -586,7 +562,6 @@
             )
 
     # Add "hidden" fields
-<<<<<<< HEAD
     hidden_fields = [
         (
             "cleaner",
@@ -708,103 +683,6 @@
             },
         ),
     ]
-=======
-    hidden_fields = [('cleaner', {
-        "module": "cleaner",
-        "args": {
-            "pct_invalid": "$problem_definition.pct_invalid",
-            "identifiers": "$identifiers",
-            "data": "data",
-            "dtype_dict": "$dtype_dict",
-            "target": "$target",
-            "mode": "$mode",
-            "timeseries_settings": "$problem_definition.timeseries_settings",
-            "anomaly_detection": "$problem_definition.anomaly_detection",
-        },
-    }), ('splitter', {
-        'module': 'splitter',
-        'args': {
-            'tss': '$problem_definition.timeseries_settings',
-            'data': 'data',
-            'seed': 1,
-            'target': '$target',
-            'dtype_dict': '$dtype_dict',
-            'pct_train': 80,
-            'pct_dev': 10,
-            'pct_test': 10
-        }
-    }), ('analyzer', {
-         "module": "model_analyzer",
-         "args": {
-             "stats_info": "$statistical_analysis",
-             "ts_cfg": "$problem_definition.timeseries_settings",
-             "accuracy_functions": "$accuracy_functions",
-             "predictor": "$ensemble",
-             "data": "encoded_test_data",
-             "train_data": "encoded_train_data",
-             "target": "$target",
-             "dtype_dict": "$dtype_dict",
-             "analysis_blocks": "$analysis_blocks"
-         },
-         }), ('explainer', {
-             "module": "explain",
-             "args": {
-                 "timeseries_settings": "$problem_definition.timeseries_settings",
-                 "positive_domain": "$statistical_analysis.positive_domain",
-                 "anomaly_detection": "$problem_definition.anomaly_detection",
-                 "data": "data",
-                 "encoded_data": "encoded_data",
-                 "predictions": "df",
-                 "analysis": "$runtime_analyzer",
-                 "ts_analysis": "$ts_analysis" if tss.is_timeseries else None,
-                 "target_name": "$target",
-                 "target_dtype": "$dtype_dict[self.target]",
-                 "explainer_blocks": "$analysis_blocks",
-                 "fixed_confidence": "self.pred_args.fixed_confidence",
-                 "anomaly_error_rate": "self.pred_args.anomaly_error_rate",
-                 "anomaly_cooldown": "self.pred_args.anomaly_cooldown",
-             },
-         }), ('analysis_blocks', [
-             {
-                 'module': 'ICP',
-                 'args': {
-                     "fixed_significance": None,
-                     "confidence_normalizer": False,
-                     "positive_domain": "$statistical_analysis.positive_domain",
-
-                 },
-             },
-             {
-                 'module': 'AccStats',
-                 'args': {
-                     'deps': ['ICP']
-                 },
-             },
-             {
-                 'module': 'GlobalFeatureImportance',
-                 'args': {
-                     "disable_column_importance": "False",
-                 },
-             },
-         ]), ('timeseries_transformer', {
-             "module": "transform_timeseries",
-             "args": {
-                 "timeseries_settings": "$problem_definition.timeseries_settings",
-                 "data": "data",
-                 "dtype_dict": "$dtype_dict",
-                 "target": "$target",
-                 "mode": "$mode",
-             },
-         }), ('timeseries_analyzer', {
-             "module": "timeseries_analyzer",
-             "args": {
-                 "timeseries_settings": "$problem_definition.timeseries_settings",
-                 "data": "data",
-                 "dtype_dict": "$dtype_dict",
-                 "target": "$target",
-             },
-         })]
->>>>>>> 829433ae
 
     for field_name, implicit_value in hidden_fields:
         _populate_implicit_field(json_ai, field_name, implicit_value, tss.is_timeseries)
@@ -1067,11 +945,8 @@
 # Create Ensembles
 # --------------- #
 log.info('Ensembling the mixer')
-<<<<<<< HEAD
 # Create an ensemble of mixers to identify best performing model
-=======
 self.pred_args = PredictionArguments()
->>>>>>> 829433ae
 self.ensemble = {call(list(json_ai.outputs.values())[0].ensemble)}
 self.supports_proba = self.ensemble.supports_proba
 """
@@ -1169,7 +1044,7 @@
     # Predict Body
     # ----------------- #
 
-    predict_common_body = f"""
+    predict_body = f"""
 # Remove columns that user specifies to ignore
 log.info(f'Dropping features: {{self.problem_definition.ignore_features}}')
 data = data.drop(columns=self.problem_definition.ignore_features)
@@ -1189,29 +1064,8 @@
 encoded_data = encoded_ds.get_encoded_data(include_target=False)
 
 self.pred_args = PredictionArguments.from_dict(args)
-"""
-    predict_common_body = align(predict_common_body, 2)
-
-    predict_body = f"""
 df = self.ensemble(encoded_ds, args=self.pred_args)
 
-<<<<<<< HEAD
-    # ----------------- #
-    # Predict Proba Body
-    # ----------------- #
-
-    predict_proba_body = f"""
-df = self.ensemble(encoded_ds, predict_proba=True)
-insights, global_insights = {call(json_ai.explainer)}
-return insights
-"""
-    predict_proba_body = align(predict_proba_body, 2)
-    # ----------------- #
-
-    # ----------------- #
-    # PREDICTOR BASE CODE
-    # ----------------- #
-=======
 if self.pred_args.all_mixers:
     return df
 else:
@@ -1219,7 +1073,6 @@
     return insights
 """
     predict_body = align(predict_body, 2)
->>>>>>> 829433ae
 
     predictor_code = f"""
 {IMPORTS}
@@ -1281,16 +1134,11 @@
     def learn(self, data: pd.DataFrame) -> None:
 {learn_body}
 
-<<<<<<< HEAD
     def adjust(self, new_data: Dict[str, pd.DataFrame]) -> None:
         # Update mixers with new information
 {adjust_body}
 
-    def predict(self, data: pd.DataFrame) -> pd.DataFrame:
-=======
     def predict(self, data: pd.DataFrame, args: Dict = {{}}) -> pd.DataFrame:
->>>>>>> 829433ae
-{predict_common_body}
 {predict_body}
 """
 
@@ -1305,13 +1153,8 @@
 
     :param json_ai: A ``JsonAI`` object
 
-<<<<<<< HEAD
-    :returns: Wether the JsonAI is valid, i.e. doesn't contain prohibited values, unknown values and can be turned into code.
-    """  # noqa
-=======
     :returns: Whether the JsonAI is valid, i.e. doesn't contain prohibited values, unknown values and can be turned into code.
     """ # noqa
->>>>>>> 829433ae
     from lightwood.api.high_level import predictor_from_code, code_from_json_ai
 
     try:
