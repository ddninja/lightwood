--- conflicted
+++ resolved
@@ -156,71 +156,8 @@
             when_data = pandas.DataFrame(when_dict)
 
         when_data_ds = DataSource(when_data, self.config)
-<<<<<<< HEAD
-=======
-        when_data_ds.encoders = self._mixer.encoders
-
-        main_mixer_predictions = self._mixer.predict(when_data_ds)
-
-        if CONFIG.HELPER_MIXERS and self.has_boosting_mixer:
-            for output_column in main_mixer_predictions:
-                if self._helper_mixers is not None and output_column in self._helper_mixers:
-                    if (self._helper_mixers[output_column]['accuracy'] > 1.00 * self.train_accuracy[output_column]['value']) or CONFIG.FORCE_HELPER_MIXERS:
-                        helper_mixer_predictions = self._helper_mixers[output_column]['model'].predict(when_data_ds, [output_column])
-
-                        main_mixer_predictions[output_column] = helper_mixer_predictions[output_column]
-
-        return main_mixer_predictions
-
-    @staticmethod
-    def apply_accuracy_function(col_type, real, predicted, weight_map=None, encoder=None):
-        if col_type == COLUMN_DATA_TYPES.CATEGORICAL:
-            if weight_map is None:
-                sample_weight = [1 for x in real]
-            else:
-                sample_weight = []
-                for val in real:
-                    sample_weight.append(weight_map[val])
-
-            accuracy = {
-                'function': 'accuracy_score',
-                'value': accuracy_score(real, predicted, sample_weight=sample_weight)
-            }
-        elif col_type == COLUMN_DATA_TYPES.MULTIPLE_CATEGORICAL:
-            if weight_map is None:
-                sample_weight = [1 for x in real]
-            else:
-                sample_weight = []
-                for val in real:
-                    sample_weight.append(weight_map[val])
-
-            encoded_real = encoder.encode(real)
-            encoded_predicted = encoder.encode(predicted)
-
-            accuracy = {
-                'function': 'f1_score',
-                'value': f1_score(encoded_real, encoded_predicted, average='weighted', sample_weight=sample_weight)
-            }
-        else:
-            real_fixed = []
-            predicted_fixed = []
-            for val in real:
-                try:
-                    real_fixed.append(float(val))
-                except:
-                    real_fixed.append(0)
-
-            for val in predicted:
-                try:
-                    predicted_fixed.append(float(val))
-                except:
-                    predicted_fixed.append(0)
-
-            accuracy = {
-                'function': 'r2_score',
-                'value': r2_score(real_fixed, predicted_fixed)
-            }
-        return accuracy
+
+        return self._mixer.predict(when_data_ds)
 
     def calculate_accuracy(self, from_data):
         """
@@ -240,9 +177,38 @@
         for output_column in self._output_columns:
 
             col_type = ds.get_column_config(output_column)['type']
->>>>>>> 984aa1e2
-
-        return self._mixer.predict(when_data_ds)
+
+            if col_type == COLUMN_DATA_TYPES.MULTIPLE_CATEGORICAL:
+                real = list(map(tuple, ds.get_column_original_data(output_column)))
+                predicted = list(map(tuple, predictions[output_column]['predictions']))
+            else:
+                real = list(map(str,ds.get_column_original_data(output_column)))
+                predicted = list(map(str,predictions[output_column]['predictions']))
+
+            weight_map = None
+            if 'weights' in ds.get_column_config(output_column):
+                weight_map = ds.get_column_config(output_column)['weights']
+
+            accuracy = self.apply_accuracy_function(ds.get_column_config(output_column)['type'],
+                                                    real,
+                                                    predicted,
+                                                    weight_map=weight_map,
+                                                    encoder=ds.encoders[output_column])
+
+            if ds.get_column_config(output_column)['type'] == COLUMN_DATA_TYPES.NUMERIC:
+                ds.encoders[output_column].decode_log = True
+                predicted = ds.get_decoded_column_data(output_column, predictions[output_column]['encoded_predictions'])
+
+                alternative_accuracy = self.apply_accuracy_function(ds.get_column_config(output_column)['type'], real, predicted,weight_map=weight_map)
+
+                if alternative_accuracy['value'] > accuracy['value']:
+                    accuracy = alternative_accuracy
+                else:
+                    ds.encoders[output_column].decode_log = False
+
+            accuracies[output_column] = accuracy
+
+        return accuracies
 
     def save(self, path_to):
         """
