from typing import Dict, List, Union
from dataclasses import dataclass
from lightwood.helpers.log import log
from dataclasses_json import dataclass_json
from dataclasses_json.core import _asdict, Json


@dataclass_json
@dataclass
class Feature:
    name: str
    data_dtype: str
    dependency: List[str] = None
    encoder: str = None


@dataclass_json
@dataclass
class Output:
    name: str
    data_dtype: str
    encoder: str = None
    models: List[str] = None
    ensemble: str = None


@dataclass_json
@dataclass
class TypeInformation:
    dtypes: Dict[str, str]
    additional_info: Dict[str, object]
    identifiers: Dict[str, str]

    def __init__(self):
        self.dtypes = dict()
        self.additional_info = dict()
        self.identifiers = dict()


@dataclass_json
@dataclass
class StatisticalAnalysis:
    nr_rows: int
    train_std_dev: float
    train_observed_classes: Union[None, List[str]]
    target_class_distribution: Dict[str, float]
    histograms: Dict[str, Dict[str, List[object]]]


@dataclass_json
@dataclass
class DataAnalysis:
    statistical_analysis: StatisticalAnalysis
    type_information: TypeInformation


@dataclass
class TimeseriesSettings:
    is_timeseries: bool
    order_by: List[str] = None
    window: int = None
    group_by: List[str] = None
    use_previous_target: bool = False
    nr_predictions: int = None
    historical_columns: List[str] = None
    target_type: str = ''  # @TODO: is the current setter (outside of initialization) a sane option?

    @staticmethod
    def from_dict(obj: Dict):
        if len(obj) > 0:
            for mandatory_setting in ['order_by', 'window']:
<<<<<<< HEAD
                if not obj.get(mandatory_setting, False):
=======
                if mandatory_setting not in obj:
>>>>>>> 3fde4f13
                    err = f'Missing mandatory timeseries setting: {mandatory_setting}'
                    log.error(err)
                    raise Exception(err)

            timeseries_settings = TimeseriesSettings(
                is_timeseries=True,
                order_by=obj['order_by'],
                window=obj['window'],
                use_previous_target=obj['use_previous_target'],
                historical_columns=[],
                nr_predictions=obj.get('nr_predictions', 1)

            )
            for setting in obj:
                timeseries_settings.__setattr__(setting, obj[setting])

        else:
            timeseries_settings = TimeseriesSettings(is_timeseries=False)

        return timeseries_settings

    def to_dict(self, encode_json=False) -> Dict[str, Json]:
        return _asdict(self, encode_json=encode_json)


@dataclass
class ProblemDefinition:
    target: str
    nfolds: int
    pct_invalid: float
    seconds_per_model: int
    seconds_per_encoder: int
    time_aim: int
    target_weights: List[float]
    positive_domain: bool
    fixed_confidence: Union[int, float, None]
    timeseries_settings: TimeseriesSettings
    anomaly_detection: bool
    anomaly_error_rate: Union[float, None]
    anomaly_cooldown: int
    ignore_features: List[str]

    @staticmethod
    def from_dict(obj: Dict) -> None:
        target = obj['target']
        nfolds = obj.get('nfolds', 10)
        pct_invalid = obj.get('pct_invalid', 1)
        seconds_per_model = obj.get('seconds_per_model', None)
        seconds_per_encoder = obj.get('seconds_per_encoder', None)
        time_aim = obj.get('time_aim', None)
        target_weights = obj.get('target_weights', None)
        positive_domain = obj.get('positive_domain', False)
        fixed_confidence = obj.get('fixed_confidence', None)
        timeseries_settings = TimeseriesSettings.from_dict(obj.get('timeseries_settings', {}))
        anomaly_detection = obj.get('anomaly_detection', True)
        anomaly_error_rate = obj.get('anomaly_error_rate', None)
        anomaly_cooldown = obj.get('anomaly_detection', 1)
        ignore_features = obj.get('ignore_features', [])

        problem_definition = ProblemDefinition(
            target=target,
            nfolds=nfolds,
            pct_invalid=pct_invalid,
            seconds_per_model=seconds_per_model,
            seconds_per_encoder=seconds_per_encoder,
            time_aim=time_aim,
            target_weights=target_weights,
            positive_domain=positive_domain,
            fixed_confidence=fixed_confidence,
            timeseries_settings=timeseries_settings,
            anomaly_detection=anomaly_detection,
            anomaly_error_rate=anomaly_error_rate,
            anomaly_cooldown=anomaly_cooldown,
            ignore_features=ignore_features
        )

        return problem_definition

    def to_dict(self, encode_json=False) -> Dict[str, Json]:
        return _asdict(self, encode_json=encode_json)


@dataclass_json
@dataclass
class JsonML:
    features: Dict[str, Feature]
    output: Output
    problem_definition: ProblemDefinition
    statistical_analysis: StatisticalAnalysis
    identifiers: Dict[str, str]
    cleaner: object = None
    splitter: object = None
    analyzer: object = None
    explainer: object = None
    imports: object = None
    timeseries_transformer: object = None
    accuracy_functions: List[str] = None
    phases: Dict[str, object] = None


@dataclass_json
@dataclass
class ModelAnalysis:
    accuracies: Dict[str,float]
    train_sample_size: int
    test_sample_size: int
    column_importances: Dict[str, float]
    confusion_matrix: object = None<|MERGE_RESOLUTION|>--- conflicted
+++ resolved
@@ -69,11 +69,7 @@
     def from_dict(obj: Dict):
         if len(obj) > 0:
             for mandatory_setting in ['order_by', 'window']:
-<<<<<<< HEAD
-                if not obj.get(mandatory_setting, False):
-=======
                 if mandatory_setting not in obj:
->>>>>>> 3fde4f13
                     err = f'Missing mandatory timeseries setting: {mandatory_setting}'
                     log.error(err)
                     raise Exception(err)
