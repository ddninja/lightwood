--- conflicted
+++ resolved
@@ -1,10 +1,6 @@
 __title__ = 'lightwood'
 __package_name__ = 'mindsdb'
-<<<<<<< HEAD
-__version__ = '0.12.3'
-=======
-__version__ = '0.13.0'
->>>>>>> 9dcee567
+__version__ = '0.13.2'
 __description__ = "Lightwood's goal is to make it very simple for developers to use the power of artificial neural networks in their projects."
 __email__ = "jorge@mindsdb.com"
 __author__ = 'MindsDB Inc'
