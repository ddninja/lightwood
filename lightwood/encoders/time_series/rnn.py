from __future__ import unicode_literals, print_function, division

from lightwood.encoders.time_series.helpers.rnn_helpers import *
from lightwood.helpers.device import get_devices
from lightwood.encoders.encoder_base import BaseEncoder

import numpy as np
import torch
import torch.nn as nn
from torch import optim


class RnnEncoder(BaseEncoder):

    def __init__(self, encoded_vector_size=4, train_iters=100, stop_on_error=0.01, learning_rate=0.01,
                 is_target=False, ts_n_dims=1):
        super().__init__(is_target)
        self.device, _ = get_devices()
        self._stop_on_error = stop_on_error
        self._learning_rate = learning_rate
        self._encoded_vector_size = encoded_vector_size
        self._train_iters = train_iters  # training epochs
        self._pytorch_wrapper = torch.FloatTensor
        self._encoder = EncoderRNNNumerical(input_size=ts_n_dims, hidden_size=self._encoded_vector_size).to(self.device)
        self._decoder = DecoderRNNNumerical(output_size=ts_n_dims, hidden_size=self._encoded_vector_size).to(self.device)
        self._parameters = list(self._encoder.parameters()) + list(self._decoder.parameters())
        self._optimizer = optim.AdamW(self._parameters, lr=self._learning_rate, weight_decay=1e-4)
        self._criterion = nn.MSELoss()
        self._prepared = False
        self._n_dims = ts_n_dims  # expected dimensionality of time series
        self._max_ts_length = 0
        self._sos = 0.0  # start of sequence for decoding
        self._eos = 0.0  # end of input sequence -- padding value for batches
        self._normalizer = MinMaxNormalizer()

    def to(self, device, available_devices):
        self.device = device
        self._encoder = self._encoder.to(self.device)
        return self

    def prepare_encoder(self, priming_data, feedback_hoop_function=None, batch_size=256):
        """
        The usual, run this on the initial training data for the encoder
        :param priming_data: a list of (self._n_dims)-dimensional time series [[dim1_data], ...]
        :param feedback_hoop_function: [if you want to get feedback on the training process]
        :param batch_size
        :return:
        """
        if self._prepared:
            raise Exception('You can only call "prepare_encoder" once for a given encoder.')

        # Convert to array and determine max length:
        for i in range(len(priming_data)):
            # Check and conversion for backwards compatibility while mindsdb_native can still give timeseries as strings
            if isinstance(priming_data[i], str):
                priming_data[i] = priming_data[i].split(' ')
<<<<<<< HEAD
                priming_data[i] = [float(x) for x in priming_data[i]]
            self._max_ts_length = max(len(priming_data[i]), self._max_ts_length)
=======
            self._max_ts_length = max(len(priming_data[i][0]), self._max_ts_length)

        if self._normalizer:
            self._normalizer.fit(priming_data)
>>>>>>> 63c64588

        # decrease for small datasets
        if batch_size >= len(priming_data):
            batch_size = len(priming_data) // 2

        self._encoder.train()
        for i in range(self._train_iters):
            average_loss = 0
            data_idx = 0

            while data_idx < len(priming_data):

                # batch building
                data_points = priming_data[data_idx:min(data_idx + batch_size, len(priming_data))]
                batch = []
                for dp in data_points:
                    data_tensor = tensor_from_series(dp, self.device, self._n_dims,
                                                     self._eos, self._max_ts_length,
                                                     self._normalizer)
                    batch.append(data_tensor)

                # shape: (batch_size, timesteps, n_dims)
                batch = torch.cat(batch, dim=0).to(self.device)
                data_idx += batch_size

                # setup loss and optimizer
                steps = batch.shape[1]
                loss = 0
                self._optimizer.zero_grad()

                # encode
                encoder_hidden = self._encoder.initHidden(self.device)
                next_tensor = data_tensor[:, 0, :].unsqueeze(dim=1)  # initial input

                for tensor_i in range(steps - 1):
                    rand = np.random.randint(2)
                    # teach from forward as well as from known tensor alternatively
                    if rand == 1:
                        next_tensor, encoder_hidden = self._encoder.forward(
                            data_tensor[:, tensor_i, :].unsqueeze(dim=1),
                            encoder_hidden)
                    else:
                        next_tensor, encoder_hidden = self._encoder.forward(next_tensor.detach(), encoder_hidden)

                    loss += self._criterion(next_tensor, data_tensor[:, tensor_i + 1, :].unsqueeze(dim=1))

                # decode
                decoder_hidden = encoder_hidden
                next_tensor = torch.full((batch.shape[0], 1, batch.shape[2]), self._sos,
                                         dtype=torch.float32).to(self.device)
                tensor_target = torch.cat([next_tensor, batch], dim=1)  # add SOS token at t=0 to true input

                for tensor_i in range(steps - 1):
                    rand = np.random.randint(2)
                    # teach from forward as well as from known tensor alternatively
                    if rand == 1:
                        next_tensor, decoder_hidden = self._decoder.forward(
                            tensor_target[:, tensor_i, :].unsqueeze(dim=1),
                            decoder_hidden)
                    else:
                        next_tensor, decoder_hidden = self._decoder.forward(next_tensor.detach(), decoder_hidden)

                    loss += self._criterion(next_tensor, tensor_target[:, tensor_i + 1, :].unsqueeze(dim=1))

                average_loss += loss.item()
                loss.backward()
                self._optimizer.step()

            average_loss = average_loss / len(priming_data)

            if average_loss < self._stop_on_error:
                break
            if feedback_hoop_function is not None:
                feedback_hoop_function("epoch [{epoch_n}/{total}] average_loss = {average_loss}".format(
                    epoch_n=i + 1,
                    total=self._train_iters,
                    average_loss=average_loss))

        self._prepared = True

    def _encode_one(self, data, initial_hidden=None, return_next_value=False):
        """
        This method encodes one single row of serial data
        :param data: multidimensional time series as list of lists [[dim1_data], [dim2_data], ...]
                     (dim_data: string with format "x11, x12, ... x1n")
        :param initial_hidden: if you want to encode from an initial hidden state other than 0s
        :param return_next_value:  if you want to return the next value in the time series too

        :return:  either encoded_value or (encoded_value, next_value)
        """
        self._encoder.eval()
        with torch.no_grad():
            # n_timesteps inferred from query
            data_tensor = tensor_from_series(data, self.device, self._n_dims,
                                             self._eos, normalizer=self._normalizer)
            steps = data_tensor.shape[1]
            encoder_hidden = self._encoder.initHidden(self.device)
            encoder_hidden = encoder_hidden if initial_hidden is None else initial_hidden

            next_tensor = None
            for tensor_i in range(steps):
                next_tensor, encoder_hidden = self._encoder.forward(data_tensor[:, tensor_i, :].unsqueeze(dim=0),
                                                                    encoder_hidden)

        if return_next_value:
            return encoder_hidden, next_tensor
        else:
            return encoder_hidden

    def encode(self, column_data, get_next_count=None):
        """
        Encode a list of time series data
        :param column_data: a list of (self._n_dims)-dimensional time series [[dim1_data], ...] to encode
        :param get_next_count: default None, but you can pass a number X and it will return the X following predictions
                               on the series for each ts_data_point in column_data
        :return: a list of encoded time series or if get_next_count !=0 two lists (encoded_values, projected_numbers)
        """

        if not self._prepared:
            raise Exception('You need to call "prepare_encoder" before calling "encode" or "decode".')

        for i in range(len(column_data)):
            # Check and conversion for backwards compatibility while mindsdb_native can still give timeseries as strings
            if isinstance(column_data[i], str):
                column_data[i] = column_data[i].split(' ')
<<<<<<< HEAD
                column_data[i] = [float(x) for x in column_data[i]]
=======
>>>>>>> 63c64588

        ret = []
        next = []

        for val in column_data:
            if get_next_count is None:
                encoded = self._encode_one(val)
            else:
                if get_next_count <= 0:
                    raise Exception('get_next_count must be greater than 0')

                hidden = None
                vector = val
                next_i = []

                for j in range(get_next_count):
                    hidden, next_reading = self._encode_one(vector, initial_hidden=hidden, return_next_value=True)
                    vector = [next_reading]
                    if j == 0:
                        encoded = hidden
                    next_i.append(next_reading)

                next_value = next_i[0][0].cpu()

                if self._normalizer:
                    next_value = torch.Tensor(self._normalizer.inverse_transform(next_value))

                next.append(next_value)

            ret.append(encoded[0][0].cpu())

        if get_next_count is None:
            return self._pytorch_wrapper(torch.stack(ret))
        else:
            return self._pytorch_wrapper(torch.stack(ret)), self._pytorch_wrapper(torch.stack(next))

    def _decode_one(self, hidden, steps):
        """
        Decodes a single time series from its encoded representation.
        :param hidden: time series embedded representation tensor, with size self._encoded_vector_size
        :param steps: as in decode(), defines how many values to output when reconstructing
        :return: decoded time series list
        """
        self._decoder.eval()
        with torch.no_grad():
            ret = []
            next_tensor = torch.full((1, 1, self._n_dims), self._sos, dtype=torch.float32).to(self.device)
            timesteps = steps if steps else self._max_ts_length
            for _ in range(timesteps):
                next_tensor, hidden = self._decoder.forward(next_tensor, hidden)
                ret.append(next_tensor)
            return torch.stack(ret)

    def decode(self, encoded_data, steps=None):
        """
        Decode a list of embedded multidimensional time series
        :param encoded_data: a list of embeddings [ e1, e2, ...] to be decoded into time series
        :param steps: fixed number of timesteps to reconstruct from each embedding.
        If None, encoder will output the largest length encountered during training.
        :return: a list of reconstructed time series
        """
        if not self._prepared:
            raise Exception('You need to call "prepare_encoder" before calling "encode" or "decode".')

        ret = []
        for _, val in enumerate(encoded_data):
            hidden = torch.unsqueeze(torch.unsqueeze(val, dim=0), dim=0).to(self.device)
            reconstruction = self._decode_one(hidden, steps).cpu().squeeze().T.numpy()

            if self._n_dims == 1:
                reconstruction = reconstruction.reshape(1, -1)

            if self._normalizer:
                reconstruction = self._normalizer.inverse_transform(reconstruction)

            ret.append(reconstruction)

        return self._pytorch_wrapper(ret)<|MERGE_RESOLUTION|>--- conflicted
+++ resolved
@@ -51,18 +51,12 @@
 
         # Convert to array and determine max length:
         for i in range(len(priming_data)):
-            # Check and conversion for backwards compatibility while mindsdb_native can still give timeseries as strings
-            if isinstance(priming_data[i], str):
-                priming_data[i] = priming_data[i].split(' ')
-<<<<<<< HEAD
-                priming_data[i] = [float(x) for x in priming_data[i]]
-            self._max_ts_length = max(len(priming_data[i]), self._max_ts_length)
-=======
+            if not isinstance(priming_data[i][0], list):
+                priming_data[i] = [priming_data[i]]
             self._max_ts_length = max(len(priming_data[i][0]), self._max_ts_length)
 
         if self._normalizer:
             self._normalizer.fit(priming_data)
->>>>>>> 63c64588
 
         # decrease for small datasets
         if batch_size >= len(priming_data):
@@ -185,13 +179,8 @@
             raise Exception('You need to call "prepare_encoder" before calling "encode" or "decode".')
 
         for i in range(len(column_data)):
-            # Check and conversion for backwards compatibility while mindsdb_native can still give timeseries as strings
-            if isinstance(column_data[i], str):
-                column_data[i] = column_data[i].split(' ')
-<<<<<<< HEAD
-                column_data[i] = [float(x) for x in column_data[i]]
-=======
->>>>>>> 63c64588
+            if not isinstance(column_data[i][0], list):
+                column_data[i] = [column_data[i]]
 
         ret = []
         next = []
