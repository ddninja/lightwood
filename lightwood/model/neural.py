from lightwood.encoder.base import BaseEncoder
from typing import Dict, List
import pandas as pd
from torch.nn.modules.loss import MSELoss
from lightwood.api import dtype
from lightwood.data.encoded_ds import ConcatedEncodedDs, EncodedDs
import time
from torch import nn
import torch
import numpy as np
from copy import deepcopy
from torch.utils.data import DataLoader
from torch.cuda.amp import GradScaler
from lightwood.api.types import TimeseriesSettings
from lightwood.helpers.log import log
from lightwood.model.base import BaseModel
from lightwood.helpers.torch import LightwoodAutocast
from lightwood.model.helpers.default_net import DefaultNet
import torch_optimizer as ad_optim
from lightwood.model.helpers.transform_corss_entropy_loss import TransformCrossEntropyLoss
from torch.optim.optimizer import Optimizer
from sklearn.metrics import r2_score
import optuna


class Neural(BaseModel):
    model: nn.Module

    def __init__(self, stop_after: int, target: str, dtype_dict: Dict[str, str], input_cols: List[str], timeseries_settings: TimeseriesSettings, target_encoder: BaseEncoder, fit_on_dev: bool):
        super().__init__(stop_after)
        self.dtype_dict = dtype_dict
        self.target = target
        self.timeseries_settings = timeseries_settings
        self.target_encoder = target_encoder
        self.epochs_to_best = 0
        self.fit_on_dev = fit_on_dev
    
    def _final_tuning(self, data_arr):
        if self.dtype_dict[self.target] in (dtype.integer, dtype.float):
            self.model = self.model.eval()

            decoded_predictions = []
            decoded_real_values = []

            for data in data_arr:
                for X, Y in data:
                    X = X.to(self.model.device)
                    Y = Y.to(self.model.device)
                    Yh = self.model(X)

                    Yh = torch.unsqueeze(Yh, 0) if len(Yh.shape) < 2 else Yh
                    Y = torch.unsqueeze(Y, 0) if len(Y.shape) < 2 else Y

<<<<<<< HEAD
                    decoded_predictions.extend(self.target_encoder.decode(Yh))
                    deocded_real_values.extend(self.target_encoder.decode(Y))
=======
                    decoded_real_values.extend(self.target_encoder.decode(torch.unsqueeze(Y, 0)))
>>>>>>> f9f6a7f1

                self.target_encoder.decode_log = True
                log_acc = r2_score(decoded_real_values, decoded_predictions)
                self.target_encoder.decode_log = False
                lin_acc = r2_score(decoded_real_values, decoded_predictions)

                if lin_acc < log_acc:
                    self.target_encoder.decode_log = True
                else:
                    self.target_encoder.decode_log = False

    def _select_criterion(self) -> torch.nn.Module:
        if self.dtype_dict[self.target] in (dtype.categorical, dtype.binary):
            criterion = TransformCrossEntropyLoss(weight=self.target_encoder.index_weights.to(self.model.device))
        elif self.dtype_dict[self.target] in (dtype.tags):
            criterion = nn.BCEWithLogitsLoss()
        elif self.dtype_dict[self.target] in (dtype.integer, dtype.float) and self.timeseries_settings.is_timeseries:
            criterion = nn.L1Loss()
        elif self.dtype_dict[self.target] in (dtype.integer, dtype.float):
            criterion = MSELoss()
        else:
            criterion = MSELoss()

        return criterion

    def _select_optimizer(self, lr) -> Optimizer:
        if self.timeseries_settings.is_timeseries:
            optimizer = ad_optim.Ranger(self.model.parameters(), lr=lr)
        else:
            optimizer = ad_optim.Ranger(self.model.parameters(), lr=lr, weight_decay=2e-2)

        return optimizer

    def _run_epoch(self, train_dl, criterion, optimizer, scaler) -> float:
        self.model = self.model.train()
        running_losses: List[float] = []
        for i, (X, Y) in enumerate(train_dl):
            X = X.to(self.model.device)
            Y = Y.to(self.model.device)
            with LightwoodAutocast():
                optimizer.zero_grad()
                Yh = self.model(X)
                loss = criterion(Yh, Y)
                if LightwoodAutocast.active:
                    scaler.scale(loss).backward()
                    scaler.step(optimizer)
                    scaler.update()
                else:
                    loss.backward()
                    optimizer.step()
            running_losses.append(loss.item())

        return np.mean(running_losses)

    def _max_fit(self, train_dl, dev_dl, criterion, optimizer, scaler, stop_after, return_model_after):
        started = time.time()
        epochs_to_best = 0
        best_dev_error = pow(2, 32)
        running_errors = []
        best_model = self.model

        train_error = None
        for epoch in range(1, return_model_after + 1):
            train_error = self._run_epoch(train_dl, criterion, optimizer, scaler)
            #log.info(f'Train error: {round(train_error,3)}')
            running_errors.append(self._error(dev_dl, criterion))

            if np.isnan(train_error) or np.isnan(running_errors[-1]) or np.isinf(train_error) or np.isinf(running_errors[-1]):
                break

            if best_dev_error > running_errors[-1]:
                best_dev_error = running_errors[-1]
                best_model = deepcopy(self.model)
                epochs_to_best = epoch

            if len(running_errors) >= 5:
                delta_mean = np.mean([running_errors[-i - 1] - running_errors[-i] for i in range(1, len(running_errors[-5:]))])
                if delta_mean <= 0:
                    break
            elif (time.time() - started) > stop_after:
                break
            elif running_errors[-1] < 0.0001 or train_error < 0.0001:
                break

        if np.isnan(best_dev_error):
            best_dev_error = pow(2, 32)
        return best_model, epochs_to_best, best_dev_error

    def _error(self, dev_dl, criterion) -> float:
        self.model = self.model.eval()
        running_losses: List[float] = []
        for X, Y in dev_dl:
            X = X.to(self.model.device)
            Y = Y.to(self.model.device)
            Yh = self.model(X)
            running_losses.append(criterion(Yh, Y).item())
        return np.mean(running_losses)

    # @TODO: Compare partial fitting fully on and fully off on the benchmarks!
    # @TODO: Writeup on the methodology for partial fitting
    def fit(self, ds_arr: List[EncodedDs]) -> None:
        # ConcatedEncodedDs
        train_ds_arr = ds_arr[0:int(len(ds_arr) * 0.9)]
        dev_ds_arr = ds_arr[int(len(ds_arr) * 0.9):]

        scaler = GradScaler()
        self.batch_size = min(200, int(len(ConcatedEncodedDs(ds_arr)) / 20))
        

        if False:
            time_for_trials = self.stop_after / 2
            nr_trails = 20
            time_per_trial = time_for_trials / nr_trails

            def objective(trial):
                log.debug(f'Running trial in max {time_per_trial} seconds')
                # For trail options see: https://optuna.readthedocs.io/en/stable/reference/generated/optuna.trial.Trial.html?highlight=suggest_int
                num_hidden = trial.suggest_int('num_hidden', 1, 2)
                lr = trial.suggest_loguniform('lr', 0.0005, 0.1)

                self.model = DefaultNet(
                    input_size=len(ds_arr[0][0][0]),
                    output_size=len(ds_arr[0][0][1]),
                    num_hidden=num_hidden,
                    dropout=0
                )
                optimizer = self._select_optimizer(lr)
                criterion = self._select_criterion()
                
                train_dl = DataLoader(ConcatedEncodedDs(train_ds_arr[0:int(len(train_ds_arr) * 0.7)]), batch_size=self.batch_size, shuffle=False)
                dev_dl = DataLoader(ConcatedEncodedDs(train_ds_arr[int(len(train_ds_arr) * 0.7):]), batch_size=self.batch_size, shuffle=False)
                try:
                    _, _, best_error = self._max_fit(train_dl, dev_dl, criterion, optimizer, scaler, time_per_trial, 20000)
                except Exception as e:
                    log.error(e)
                    return pow(2, 32)

                return best_error

            log.info('Running hyperparameter search!')
            sampler = optuna.samplers.RandomSampler(seed=len(ds_arr[0][0][0]))
            study = optuna.create_study(direction='minimize', sampler=sampler)
            study.optimize(objective, n_trials=nr_trails)

            log.debug(f'Best trial had a loss of : {study.best_trial.value}')
            log.debug(f'Best trial suggested parameters : {study.best_trial.params.items()}')

            self.num_hidden = study.best_trial.params['num_hidden']
            self.lr = study.best_trial.params['lr']
        else:
            self.num_hidden = 1
            self.lr = 0.001
        dev_dl = DataLoader(ConcatedEncodedDs(dev_ds_arr), batch_size=self.batch_size, shuffle=False)
        train_dl = DataLoader(ConcatedEncodedDs(train_ds_arr), batch_size=self.batch_size, shuffle=False)

        log.info(f'Found hyperparameters num_hidden:{self.num_hidden} lr:{self.lr}')

        self.model = DefaultNet(
            input_size=len(ds_arr[0][0][0]),
            output_size=len(ds_arr[0][0][1]),
            num_hidden=self.num_hidden,
            dropout=0
        )
        optimizer = self._select_optimizer(self.lr)
        criterion = self._select_criterion()

        for subset_itt in (0, 1):
            for subset_idx in range(len(dev_ds_arr)):
                train_dl = DataLoader(ConcatedEncodedDs(train_ds_arr[subset_idx * 9:(subset_idx + 1) * 9]), batch_size=200, shuffle=True)

                optimizer = self._select_optimizer(0.005)
                stop_after = (self.stop_after / 2) * (0.5 + subset_idx * 0.4 / len(dev_ds_arr))

                self.model, epoch_to_best_model, best_error = self._max_fit(train_dl, dev_dl, criterion, optimizer, scaler, stop_after / 2, 20000 if subset_itt > 0 else 1)

                self.epochs_to_best += epoch_to_best_model

        # Do a single training run on the test data as well
        if self.fit_on_dev:
            self.partial_fit(dev_ds_arr, train_ds_arr)
        self._final_tuning(dev_ds_arr)
    
    def partial_fit(self, train_data: List[EncodedDs], dev_data: List[EncodedDs]) -> None:
        # Based this on how long the initial training loop took, at a low learning rate as to not mock anything up tooo badly
        train_ds = ConcatedEncodedDs(train_data)
        dev_ds = ConcatedEncodedDs(dev_data + train_data)
        train_dl = DataLoader(train_ds, batch_size=self.batch_size, shuffle=True)
        dev_dl = DataLoader(dev_ds, batch_size=self.batch_size, shuffle=True)
        optimizer = self._select_optimizer(self.lr)
        criterion = self._select_criterion()
        scaler = GradScaler()

        self.model, _, _ = self._max_fit(train_dl, dev_dl, criterion, optimizer, scaler, self.stop_after, return_model_after=self.epochs_to_best)
    
    def __call__(self, ds: EncodedDs) -> pd.DataFrame:
        self.model = self.model.eval()
        decoded_predictions: List[object] = []
        
        for idx, (X, Y) in enumerate(ds):
            X = X.to(self.model.device)
            Yh = self.model(X)
            Yh = torch.unsqueeze(Yh, 0) if len(Yh.shape) < 2 else Yh

            kwargs = {}
            for dep in self.target_encoder.dependencies:
                kwargs['dependency_data'] = {dep: ds.data_frame.iloc[idx][[dep]].values}
            decoded_prediction = self.target_encoder.decode(Yh, **kwargs)

            if not self.timeseries_settings.is_timeseries or self.timeseries_settings.nr_predictions == 1:
                decoded_predictions.extend(decoded_prediction)
            else:
                decoded_predictions.append(decoded_prediction)

        ydf = pd.DataFrame({'prediction': decoded_predictions})
        return ydf<|MERGE_RESOLUTION|>--- conflicted
+++ resolved
@@ -16,6 +16,7 @@
 from lightwood.model.base import BaseModel
 from lightwood.helpers.torch import LightwoodAutocast
 from lightwood.model.helpers.default_net import DefaultNet
+from lightwood.model.helpers.ar_net import ArNet
 import torch_optimizer as ad_optim
 from lightwood.model.helpers.transform_corss_entropy_loss import TransformCrossEntropyLoss
 from torch.optim.optimizer import Optimizer
@@ -26,7 +27,7 @@
 class Neural(BaseModel):
     model: nn.Module
 
-    def __init__(self, stop_after: int, target: str, dtype_dict: Dict[str, str], input_cols: List[str], timeseries_settings: TimeseriesSettings, target_encoder: BaseEncoder, fit_on_dev: bool):
+    def __init__(self, stop_after: int, target: str, dtype_dict: Dict[str, str], input_cols: List[str], timeseries_settings: TimeseriesSettings, target_encoder: BaseEncoder, net: str, fit_on_dev: bool):
         super().__init__(stop_after)
         self.dtype_dict = dtype_dict
         self.target = target
@@ -34,6 +35,7 @@
         self.target_encoder = target_encoder
         self.epochs_to_best = 0
         self.fit_on_dev = fit_on_dev
+        self.net_class = DefaultNet if net == 'DefaultNet' else ArNet
     
     def _final_tuning(self, data_arr):
         if self.dtype_dict[self.target] in (dtype.integer, dtype.float):
@@ -51,12 +53,8 @@
                     Yh = torch.unsqueeze(Yh, 0) if len(Yh.shape) < 2 else Yh
                     Y = torch.unsqueeze(Y, 0) if len(Y.shape) < 2 else Y
 
-<<<<<<< HEAD
                     decoded_predictions.extend(self.target_encoder.decode(Yh))
-                    deocded_real_values.extend(self.target_encoder.decode(Y))
-=======
                     decoded_real_values.extend(self.target_encoder.decode(torch.unsqueeze(Y, 0)))
->>>>>>> f9f6a7f1
 
                 self.target_encoder.decode_log = True
                 log_acc = r2_score(decoded_real_values, decoded_predictions)
@@ -214,12 +212,16 @@
 
         log.info(f'Found hyperparameters num_hidden:{self.num_hidden} lr:{self.lr}')
 
-        self.model = DefaultNet(
-            input_size=len(ds_arr[0][0][0]),
-            output_size=len(ds_arr[0][0][1]),
-            num_hidden=self.num_hidden,
-            dropout=0
-        )
+        net_kwargs = {'input_size': len(ds_arr[0][0][0]),
+                      'output_size': len(ds_arr[0][0][1]),
+                      'num_hidden': self.num_hidden,
+                      'dropout': 0}
+
+        if self.net_class == ArNet:
+            net_kwargs['encoder_span'] = train_ds_arr[0].encoder_spans
+            net_kwargs['target_name'] = self.target
+
+        self.model = self.net_class(**net_kwargs)
         optimizer = self._select_optimizer(self.lr)
         criterion = self._select_criterion()
 
