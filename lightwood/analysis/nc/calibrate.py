import inspect
from copy import deepcopy
from itertools import product
from typing import Dict, Tuple
from types import SimpleNamespace

import numpy as np
import pandas as pd
from sklearn.preprocessing import OneHotEncoder

from lightwood.api.dtype import dtype
from lightwood.api.types import PredictionArguments

from lightwood.data import EncodedDs
from lightwood.analysis.base import BaseAnalysisBlock
from lightwood.analysis.nc.norm import Normalizer
from lightwood.analysis.nc.icp import IcpRegressor, IcpClassifier, IcpTSRegressor
from lightwood.analysis.nc.base import CachedRegressorAdapter, CachedClassifierAdapter, CachedTSAdapter
from lightwood.analysis.nc.nc import BoostedAbsErrorErrFunc, RegressorNc, ClassifierNc, MarginErrFunc, TSNc, \
    TSAbsErrorErrFunc
from lightwood.analysis.nc.util import clean_df, set_conf_range, get_numeric_conf_range, \
    get_categorical_conf, get_anomalies, get_ts_conf_range


class ICP(BaseAnalysisBlock):
    """ Confidence estimation block, uses inductive conformal predictors (ICPs) for model agnosticity """

    def __init__(self,
                 fixed_significance: float,
                 positive_domain: bool,
                 confidence_normalizer: bool
                 ):
        super().__init__()
        self.fixed_significance = fixed_significance
        self.positive_domain = positive_domain
        self.confidence_normalizer = confidence_normalizer
        self.validation_size = 100  # determines size of nonconformity score arrays (has sizable impact in runtime)

    def analyze(self, info: Dict[str, object], **kwargs) -> Dict[str, object]:
        ns = SimpleNamespace(**kwargs)

        data_type = ns.dtype_dict[ns.target]
        output = {'icp': {'__mdb_active': False}}

        fit_params = {'horizon': ns.tss.horizon or 0, 'columns_to_ignore': []}
        fit_params['columns_to_ignore'].extend([f'timestep_{i}' for i in range(1, fit_params['horizon'])])

        if ns.is_classification:
            if ns.predictor.supports_proba:
                all_cat_cols = [col for col in ns.normal_predictions.columns
                                if '__mdb_proba' in col and '__mdb_unknown_cat' not in col]
                all_classes = np.array([col.replace('__mdb_proba_', '') for col in all_cat_cols])
            else:
                class_keys = sorted(ns.encoded_val_data.encoders[ns.target].rev_map.keys())
                all_classes = np.array([ns.encoded_val_data.encoders[ns.target].rev_map[idx] for idx in class_keys])

            if data_type != dtype.tags:
                enc = OneHotEncoder(sparse=False, handle_unknown='ignore')
                enc.fit(all_classes.reshape(-1, 1))
                output['label_encoders'] = enc  # needed to repr cat labels inside nonconformist
            else:
                output['label_encoders'] = None

            adapter = CachedClassifierAdapter
            nc_function = MarginErrFunc()
            nc_class = ClassifierNc
            icp_class = IcpClassifier
        elif ns.is_multi_ts:
            adapter = CachedTSAdapter
            nc_function = TSAbsErrorErrFunc(horizon_length=ns.tss.horizon)
            nc_class = TSNc
            icp_class = IcpTSRegressor
        else:
            adapter = CachedRegressorAdapter
            nc_function = BoostedAbsErrorErrFunc()
            nc_class = RegressorNc
            icp_class = IcpRegressor

        result_df = pd.DataFrame()

        if ns.is_numerical or (ns.is_classification and data_type != dtype.tags):
            model = adapter(ns.predictor)

            norm_params = {'target': ns.target, 'dtype_dict': ns.dtype_dict, 'predictor': ns.predictor,
                           'encoders': ns.encoded_val_data.encoders, 'is_multi_ts': ns.is_multi_ts, 'stop_after': 1e2}
            if self.confidence_normalizer:
                normalizer = Normalizer(fit_params=norm_params)
                normalizer.fit(ns.train_data)
                normalizer.prediction_cache = normalizer(ns.encoded_val_data, args=PredictionArguments())
            else:
                normalizer = None

            # instance the ICP
            nc = nc_class(model, nc_function, normalizer=normalizer)
            if 'horizon_length' in inspect.signature(icp_class).parameters:
                icp = icp_class(nc, horizon_length=ns.tss.horizon, cal_size=self.validation_size)
            else:
                icp = icp_class(nc, cal_size=self.validation_size)

            output['icp']['__default'] = icp

            # setup prediction cache to avoid additional .predict() calls
            if ns.is_classification:
                if ns.predictor.supports_proba:
                    icp.nc_function.model.prediction_cache = ns.normal_predictions[all_cat_cols].values
                else:
                    if ns.is_multi_ts:
                        icp.nc_function.model.prediction_cache = np.array(
                            [p[0] for p in ns.normal_predictions['prediction']])
                        preds = icp.nc_function.model.prediction_cache
                    else:
                        preds = ns.normal_predictions['prediction']
                    predicted_classes = pd.get_dummies(preds).values  # inflate to one-hot enc
                    icp.nc_function.model.prediction_cache = predicted_classes

            elif ns.is_multi_ts:
                icp.nc_function.model.prediction_cache = np.array(
                    [np.array(p) for p in ns.normal_predictions['prediction']])
            else:
                icp.nc_function.model.prediction_cache = np.array(ns.normal_predictions['prediction'])

            if not ns.is_classification:
                output['df_target_stddev'] = {'__default': ns.stats_info.df_target_stddev}

            # fit additional ICPs in time series tasks with grouped columns
            if ns.tss.is_timeseries and ns.tss.group_by:

                # create an ICP for each possible group
                group_info = ns.data[ns.tss.group_by].to_dict('list')
                all_group_combinations = list(product(*[set(x) for x in group_info.values()]))
                output['icp']['__mdb_groups'] = all_group_combinations
                output['icp']['__mdb_group_keys'] = [x for x in group_info.keys()]

                for combination in all_group_combinations:
                    output['icp'][tuple(combination)] = deepcopy(icp)

            # calibrate ICP
            icp_df = deepcopy(ns.data)
            icp_df, y = clean_df(icp_df, ns, output.get('label_encoders', None))
            output['icp']['__default'].index = icp_df.columns
            output['icp']['__default'].calibrate(icp_df.values, y)

            # get confidence estimation for validation dataset
            conf, ranges = set_conf_range(
                icp_df, icp, ns.dtype_dict[ns.target],
                output, positive_domain=self.positive_domain, significance=self.fixed_significance)
            if not ns.is_classification:
                result_df = pd.DataFrame(index=ns.data.index, columns=['confidence', 'lower', 'upper'], dtype=float)
                result_df.loc[icp_df.index, 'lower'] = ranges[:, 0]
                result_df.loc[icp_df.index, 'upper'] = ranges[:, 1]
            else:
                result_df = pd.DataFrame(index=ns.data.index, columns=['confidence'], dtype=float)

            result_df.loc[icp_df.index, 'confidence'] = conf

            # calibrate additional grouped ICPs
            if ns.tss.is_timeseries and ns.tss.group_by:
                icps = output['icp']
                group_keys = icps['__mdb_group_keys']

                # add all predictions to DF
                icps_df = deepcopy(ns.data)
                if ns.is_multi_ts:
                    icps_df[f'__predicted_{ns.target}'] = [np.array(p) for p in ns.normal_predictions['prediction']]
                else:
                    icps_df[f'__predicted_{ns.target}'] = ns.normal_predictions['prediction']

                for group in icps['__mdb_groups']:
                    icp_df = icps_df

                    # filter irrelevant rows for each group combination
                    icp_df['__mdb_norm_index'] = np.arange(len(icp_df))
                    for key, val in zip(group_keys, group):
                        icp_df = icp_df[icp_df[key] == val]

                    if icps[tuple(group)].nc_function.normalizer is not None:
                        group_normalizer = icps[tuple(group)].nc_function.normalizer
                        norm_input_df = ns.encoded_val_data.data_frame.iloc[icp_df.pop('__mdb_norm_index')]
                        norm_input = EncodedDs(ns.encoded_val_data.encoders, norm_input_df, ns.target)
                        norm_cache = group_normalizer(norm_input, args=PredictionArguments())
                        icp_df[f'__norm_{ns.target}'] = norm_cache

                    # save relevant predictions in the caches, then calibrate the ICP
                    pred_cache = icp_df.pop(f'__predicted_{ns.target}').values
<<<<<<< HEAD
                    if ns.is_multi_ts:
                        pred_cache = np.array([np.array(p) for p in pred_cache])
                    icps[frozenset(group)].nc_function.model.prediction_cache = pred_cache
                    icp_df, y = clean_df(icp_df, ns, output.get('label_encoders', None))
                    if icps[frozenset(group)].nc_function.normalizer is not None:
                        icps[frozenset(group)].nc_function.normalizer.prediction_cache = icp_df.pop(
=======
                    icps[tuple(group)].nc_function.model.prediction_cache = pred_cache
                    icp_df, y = clean_df(icp_df, ns.target, ns.is_classification, output.get('label_encoders', None))
                    if icps[tuple(group)].nc_function.normalizer is not None:
                        icps[tuple(group)].nc_function.normalizer.prediction_cache = icp_df.pop(
>>>>>>> 44fa2c86
                            f'__norm_{ns.target}').values

                    icps[tuple(group)].index = icp_df.columns  # important at inference time
                    icps[tuple(group)].calibrate(icp_df.values, y)

                    # save training std() for bounds width selection
                    if not ns.is_classification:
                        icp_train_df = ns.data
                        for key, val in zip(group_keys, group):
                            icp_train_df = icp_train_df[icp_train_df[key] == val]
                        y_train = icp_train_df[ns.target].values
                        output['df_target_stddev'][tuple(group)] = y_train.std()

                    # get bounds for relevant rows in validation dataset
                    conf, group_ranges = set_conf_range(
                        icp_df, icps[tuple(group)],
                        ns.dtype_dict[ns.target],
                        output, group=tuple(group),
                        positive_domain=self.positive_domain, significance=self.fixed_significance)
                    # save group bounds
                    if not ns.is_classification:
                        result_df.loc[icp_df.index, 'lower'] = group_ranges[:, 0]
                        result_df.loc[icp_df.index, 'upper'] = group_ranges[:, 1]

                    result_df.loc[icp_df.index, 'confidence'] = conf

            # consolidate all groups here
            output['icp']['__mdb_active'] = True

        output['result_df'] = result_df

        info = {**info, **output}
        return info

    def explain(self, row_insights: pd.DataFrame, global_insights: Dict[str, object],
                **kwargs) -> Tuple[pd.DataFrame, Dict[str, object]]:
        ns = SimpleNamespace(**kwargs)

        if 'confidence' in ns.predictions.columns:
            # bypass calibrator if model already outputs confidence
            row_insights['prediction'] = ns.predictions['prediction']
            row_insights['confidence'] = ns.predictions['confidence']
            if 'upper' in ns.predictions.columns and 'lower' in ns.predictions.columns:
                row_insights['upper'] = ns.predictions['upper']
                row_insights['lower'] = ns.predictions['lower']
            return row_insights, global_insights

        if ns.analysis['icp']['__mdb_active']:
            icp_X = deepcopy(ns.data)

            is_categorical = ns.target_dtype in (dtype.binary, dtype.categorical, dtype.cat_array, dtype.cat_tsarray)
            is_numerical = ns.target_dtype in (dtype.integer, dtype.float,
                                               dtype.quantity, dtype.num_array, dtype.num_tsarray)
            is_multi_ts = ns.tss.is_timeseries and ns.tss.horizon > 1
            is_anomaly_task = is_numerical and ns.tss.is_timeseries and ns.anomaly_detection

            # replace observed data w/predictions
            preds = ns.predictions['prediction']
            if is_multi_ts and is_numerical:
                preds = np.array([np.array(p) for p in preds])

                for col in [f'timestep_{i}' for i in range(1, ns.tss.horizon)]:
                    if col in icp_X.columns:
                        icp_X.pop(col)  # erase ignorable columns

                target_cols = [ns.target_name] + [f'{ns.target_name}_timestep_{i}' for i in range(1, ns.tss.horizon)]
                icp_X[target_cols] = preds
            elif is_multi_ts and is_categorical:
                preds = [p[0] for p in preds]
                icp_X[ns.target_name] = preds
            else:
                icp_X[ns.target_name] = preds

            if (is_numerical or is_categorical) and ns.analysis['icp'].get('__mdb_active', False):
                base_icp = ns.analysis['icp']['__default']
                # reorder DF index
                index = base_icp.index.values
                if ns.target_name not in index:
                    if is_multi_ts:
                        index = np.array(list(index) + [ns.target_name] +
                                         [f'{ns.target_name}_timestep_{i}' for i in range(1, ns.tss.horizon)])
                    else:
                        index = np.append(index, ns.target_name)
                icp_X = icp_X.reindex(columns=index)  # important, else bounds can be invalid

                # only one normalizer, even if it's a grouped time series task
                normalizer = base_icp.nc_function.normalizer
                if normalizer:
                    normalizer.prediction_cache = normalizer(ns.encoded_data, args=PredictionArguments)
                    icp_X['__mdb_selfaware_scores'] = normalizer.prediction_cache

                # get ICP predictions
                if is_multi_ts:
                    result_cols = ['significance', 'lower', 'upper', ] + \
                                  [f'lower_timestep_{i}' for i in range(1, ns.tss.horizon)] + \
                                  [f'upper_timestep_{i}' for i in range(1, ns.tss.horizon)] + \
                                  [f'significance_timestep_{i}' for i in range(1, ns.tss.horizon)]
                elif is_numerical:
                    result_cols = ['lower', 'upper', 'significance']
                else:
                    result_cols = ['significance']
                result = pd.DataFrame(index=icp_X.index, columns=result_cols)

                # base ICP
                X = deepcopy(icp_X)
                # Calling `values` multiple times increased runtime of this function; referenced var is faster
                icp_values = X.values

                # get all possible ranges
                if is_numerical:
                    base_icp.nc_function.model.prediction_cache = preds
                    all_confs = base_icp.predict(icp_values)

                # categorical
                else:
                    predicted_proba = True if any(['__mdb_proba' in col for col in ns.predictions.columns]) else False
                    if predicted_proba:
                        all_cat_cols = [col for col in ns.predictions.columns
                                        if '__mdb_proba' in col and '__mdb_unknown_cat' not in col]
                        class_dists = ns.predictions[all_cat_cols].values
                        for icol, cat_col in enumerate(all_cat_cols):
                            row_insights.loc[X.index, cat_col] = class_dists[:, icol]
                    else:
                        class_dists = pd.get_dummies(preds).values

                    base_icp.nc_function.model.prediction_cache = class_dists

                    all_ranges = np.array([base_icp.predict(icp_values)])
                    all_confs = np.swapaxes(np.swapaxes(all_ranges, 0, 2), 0, 1)

                # convert (B, 2, 99) into (B, 2) given width or error rate constraints
                if is_multi_ts and is_numerical:
                    # @TODO: should be a function
                    significances, confs = get_ts_conf_range(all_confs,
                                                             df_target_stddev=ns.analysis['df_target_stddev'],
                                                             positive_domain=self.positive_domain,
                                                             fixed_conf=ns.pred_args.fixed_confidence)

                    result.loc[X.index, 'lower'] = confs[:, 0, 0]
                    result.loc[X.index, 'upper'] = confs[:, 0, 1]
                    result.loc[X.index, 'significance'] = significances[:, 0]
                    for timestep in range(1, ns.tss.horizon):
                        result.loc[X.index, f'lower_timestep_{timestep}'] = confs[:, timestep, 0]
                        result.loc[X.index, f'upper_timestep_{timestep}'] = confs[:, timestep, 1]
                        result.loc[X.index, f'significance_timestep_{timestep}'] = significances[:, timestep]

                    # merge all significances, lower and upper bounds into a single column
                    for base_col in ['significance', 'lower', 'upper']:
                        added_cols = [f'{base_col}_timestep_{t}' for t in range(1, ns.tss.horizon)]
                        cols = [base_col] + added_cols
                        result[base_col] = result[cols].values.tolist()

                elif is_numerical:
                    significances, confs = get_numeric_conf_range(all_confs,
                                                                  df_target_stddev=ns.analysis['df_target_stddev'],
                                                                  positive_domain=self.positive_domain,
                                                                  fixed_conf=ns.pred_args.fixed_confidence)
                    result.loc[X.index, 'lower'] = confs[:, 0]
                    result.loc[X.index, 'upper'] = confs[:, 1]
                    result.loc[X.index, 'significance'] = significances

                else:
                    significances = get_categorical_conf(all_confs.squeeze())
                    result.loc[X.index, 'significance'] = significances

                # grouped time series, we replace bounds in rows that have a trained ICP
                if ns.analysis['icp'].get('__mdb_groups', False):
                    icps = ns.analysis['icp']
                    group_keys = icps['__mdb_group_keys']

                    for group in icps['__mdb_groups']:
                        icp = icps[tuple(group)]

                        # check ICP has calibration scores
                        if icp.cal_scores[0].shape[0] > 0:

                            # filter rows by group
                            X = deepcopy(icp_X)
                            for key, val in zip(group_keys, group):
                                X = X[X[key] == val]

                            if X.size > 0:
                                # set ICP caches
                                if is_multi_ts and is_numerical:
                                    target_cols = [ns.target_name] + [f'{ns.target_name}_timestep_{i}'
                                                                      for i in range(1, ns.tss.horizon)]
                                    icp.nc_function.model.prediction_cache = X[target_cols].values
                                    [X.pop(col) for col in target_cols]
                                else:
                                    icp.nc_function.model.prediction_cache = X.pop(ns.target_name).values
                                if icp.nc_function.normalizer:
                                    icp.nc_function.normalizer.prediction_cache = X.pop('__mdb_selfaware_scores').values

                                # predict and get confidence level given width or error rate constraints
                                if is_multi_ts and is_numerical:
                                    all_confs = icp.predict(X.values)
                                    fixed_conf = ns.pred_args.fixed_confidence
                                    significances, confs = get_ts_conf_range(
                                        all_confs,
                                        df_target_stddev=ns.analysis['df_target_stddev'],
                                        positive_domain=self.positive_domain,
                                        group=frozenset(group),
                                        fixed_conf=fixed_conf
                                    )

                                    # TODO: should be a function
                                    result.loc[X.index, 'lower'] = confs[:, 0, 0]
                                    result.loc[X.index, 'upper'] = confs[:, 0, 1]
                                    result.loc[X.index, 'significance'] = significances[:, 0]
                                    for timestep in range(1, ns.tss.horizon):
                                        result.loc[X.index, f'lower_timestep_{timestep}'] = confs[:, timestep, 0]
                                        result.loc[X.index, f'upper_timestep_{timestep}'] = confs[:, timestep, 1]
                                        result.loc[X.index,
                                                   f'significance_timestep_{timestep}'] = significances[:, timestep]
                                    # TODO: only if tighter
                                    # merge all significances, lower and upper bounds into a single column
                                    for base_col in ['significance', 'lower', 'upper']:
                                        added_cols = [f'{base_col}_timestep_{t}' for t in range(1, ns.tss.horizon)]
                                        cols = [base_col] + added_cols
                                        result.loc[X.index, base_col] = result.loc[X.index, cols].values.tolist()
                                        # [result.pop(c) for c in added_cols]

                                elif is_numerical:
                                    all_confs = icp.predict(X.values)
                                    fixed_conf = ns.pred_args.fixed_confidence
                                    significances, confs = get_numeric_conf_range(
                                        all_confs,
                                        df_target_stddev=ns.analysis['df_target_stddev'],
                                        positive_domain=self.positive_domain,
                                        group=tuple(group),
                                        fixed_conf=fixed_conf
                                    )

                                    # only replace where grouped ICP is more informative (i.e. tighter)
                                    if fixed_conf is None:
                                        default_widths = result.loc[X.index, 'upper'] - result.loc[X.index, 'lower']
                                        grouped_widths = np.subtract(confs[:, 1], confs[:, 0])
                                        insert_index = (default_widths > grouped_widths)[lambda x: x.isin([True])].index
                                        conf_index = (default_widths.reset_index(drop=True) >
                                                      grouped_widths)[lambda x: x.isin([True])].index

                                        result.loc[insert_index, 'lower'] = confs[conf_index, 0]
                                        result.loc[insert_index, 'upper'] = confs[conf_index, 1]
                                        result.loc[insert_index, 'significance'] = significances[conf_index]

                                else:
                                    all_ranges = np.array([icp.predict(X.values)])
                                    all_confs = np.swapaxes(np.swapaxes(all_ranges, 0, 2), 0, 1)
                                    significances = get_categorical_conf(all_confs)
                                    result.loc[X.index, 'significance'] = significances

                row_insights['confidence'] = result['significance']

                if is_numerical:
                    row_insights['lower'] = result['lower']
                    row_insights['upper'] = result['upper']

                # anomaly detection
                if is_anomaly_task:
                    anomalies = get_anomalies(row_insights,
                                              ns.data[ns.target_name],
                                              cooldown=ns.pred_args.anomaly_cooldown)
                    row_insights['anomaly'] = anomalies

            # clip bounds if necessary
            if is_numerical:
                lower_limit = 0.0 if ns.positive_domain else -pow(2, 62)
                upper_limit = pow(2, 62)
                if not (ns.tss.is_timeseries and ns.tss.horizon > 1):
                    row_insights['upper'] = row_insights['upper'].clip(lower_limit, upper_limit)
                    row_insights['lower'] = row_insights['lower'].clip(lower_limit, upper_limit)
                else:
                    row_insights['upper'] = [np.array(row).clip(lower_limit, upper_limit).tolist()
                                             for row in row_insights['upper']]
                    row_insights['lower'] = [np.array(row).clip(lower_limit, upper_limit).tolist()
                                             for row in row_insights['lower']]

            # Make sure the target and real values are of an appropriate type
            if ns.target_dtype in (dtype.integer, ):
                row_insights['prediction'] = row_insights['prediction'].astype(int)
                row_insights['upper'] = row_insights['upper'].astype(int)
                row_insights['lower'] = row_insights['lower'].astype(int)

            elif ns.target_dtype in (dtype.float, dtype.quantity):
                row_insights['prediction'] = row_insights['prediction'].astype(float)
                row_insights['upper'] = row_insights['upper'].astype(float)
                row_insights['lower'] = row_insights['lower'].astype(float)

            elif ns.target_dtype in (dtype.short_text, dtype.rich_text, dtype.binary, dtype.categorical):
                row_insights['prediction'] = row_insights['prediction'].astype(str)

        return row_insights, global_insights<|MERGE_RESOLUTION|>--- conflicted
+++ resolved
@@ -182,19 +182,12 @@
 
                     # save relevant predictions in the caches, then calibrate the ICP
                     pred_cache = icp_df.pop(f'__predicted_{ns.target}').values
-<<<<<<< HEAD
                     if ns.is_multi_ts:
                         pred_cache = np.array([np.array(p) for p in pred_cache])
-                    icps[frozenset(group)].nc_function.model.prediction_cache = pred_cache
+                    icps[tuple(group)].nc_function.model.prediction_cache = pred_cache
                     icp_df, y = clean_df(icp_df, ns, output.get('label_encoders', None))
-                    if icps[frozenset(group)].nc_function.normalizer is not None:
-                        icps[frozenset(group)].nc_function.normalizer.prediction_cache = icp_df.pop(
-=======
-                    icps[tuple(group)].nc_function.model.prediction_cache = pred_cache
-                    icp_df, y = clean_df(icp_df, ns.target, ns.is_classification, output.get('label_encoders', None))
                     if icps[tuple(group)].nc_function.normalizer is not None:
                         icps[tuple(group)].nc_function.normalizer.prediction_cache = icp_df.pop(
->>>>>>> 44fa2c86
                             f'__norm_{ns.target}').values
 
                     icps[tuple(group)].index = icp_df.columns  # important at inference time
