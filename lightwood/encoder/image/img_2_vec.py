--- conflicted
+++ resolved
@@ -21,16 +21,12 @@
 
     is_trainable_encoder: bool = True
 
-<<<<<<< HEAD
     def __init__(self, stop_after: float = 3600, is_target: bool = False):
-=======
-    def __init__(self, stop_after: int = 3600, is_target: bool = False):
         """
         :param stop_after: time budget, in seconds. 
         :param is_target: whether the encoder corresponds to the target column. This is not currently possible for Img2VecEncoder.
         """  # noqa
         assert not is_target
->>>>>>> d2520751
         super().__init__(is_target)
         self.is_prepared = False
 
