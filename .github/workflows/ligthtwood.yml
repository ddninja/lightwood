--- conflicted
+++ resolved
@@ -14,11 +14,7 @@
     strategy:
       matrix:
         os: [ubuntu-latest]
-<<<<<<< HEAD
-        python-version: [3.8,3.9]
-=======
         python-version: ['3.8','3.9']
->>>>>>> a0b929ed
     steps:
     - uses: actions/checkout@v2
     - name: Set up Python ${{ matrix.python-version }}
