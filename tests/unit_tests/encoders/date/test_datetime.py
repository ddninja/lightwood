--- conflicted
+++ resolved
@@ -18,13 +18,8 @@
         dates = [parse_datetime(d) for d in dates]
         data = [d.timestamp() for d in dates]
 
-<<<<<<< HEAD
         normalizer = DatetimeEncoder(sinusoidal=True)
-        normalizer.prepare_encoder([])
-=======
-        normalizer = DatetimeEncoder()
         normalizer.prepare([])
->>>>>>> ddef9b02
 
         results = normalizer.encode(data)
         null = np.full_like(results, 0.5)
